﻿<?xml version="1.0" encoding="utf-8"?>
<Project DefaultTargets="Build" ToolsVersion="15.0" xmlns="http://schemas.microsoft.com/developer/msbuild/2003">
  <Import Project="..\..\packages\NUnit.3.12.0\build\NUnit.props" Condition="Exists('..\..\packages\NUnit.3.12.0\build\NUnit.props')" />
  <PropertyGroup>
    <Configuration Condition=" '$(Configuration)' == '' ">Debug</Configuration>
    <Platform Condition=" '$(Platform)' == '' ">AnyCPU</Platform>
    <ProjectGuid>{ECB63D1C-1724-442D-9228-DEABF14F2EA3}</ProjectGuid>
    <OutputType>Library</OutputType>
    <RootNamespace>Duplicati.UnitTest</RootNamespace>
    <AssemblyName>Duplicati.UnitTest</AssemblyName>
    <TargetFrameworkVersion>v4.6.2</TargetFrameworkVersion>
    <UseMSBuildEngine>false</UseMSBuildEngine>
    <NuGetPackageImportStamp>
    </NuGetPackageImportStamp>
    <TargetFrameworkProfile />
  </PropertyGroup>
  <PropertyGroup Condition=" '$(Configuration)|$(Platform)' == 'Debug|AnyCPU' ">
    <DebugSymbols>true</DebugSymbols>
    <DebugType>full</DebugType>
    <Optimize>false</Optimize>
    <OutputPath>bin\Debug</OutputPath>
    <DefineConstants>DEBUG;</DefineConstants>
    <ErrorReport>prompt</ErrorReport>
    <WarningLevel>4</WarningLevel>
    <ConsolePause>false</ConsolePause>
  </PropertyGroup>
  <PropertyGroup Condition=" '$(Configuration)|$(Platform)' == 'Release|AnyCPU' ">
    <DebugType>full</DebugType>
    <Optimize>true</Optimize>
    <OutputPath>bin\Release</OutputPath>
    <ErrorReport>prompt</ErrorReport>
    <WarningLevel>4</WarningLevel>
    <ConsolePause>false</ConsolePause>
  </PropertyGroup>
  <PropertyGroup>
    <AutoGenerateBindingRedirects>true</AutoGenerateBindingRedirects>
  </PropertyGroup>
  <ItemGroup>
    <Reference Include="nunit.framework, Version=3.12.0.0, Culture=neutral, PublicKeyToken=2638cd05610744eb, processorArchitecture=MSIL">
      <HintPath>..\..\packages\NUnit.3.12.0\lib\net45\nunit.framework.dll</HintPath>
    </Reference>
    <Reference Include="System" />
    <Reference Include="System.IO.Compression.FileSystem" />
  </ItemGroup>
  <ItemGroup>
    <Compile Include="DisruptionTests.cs" />
<<<<<<< HEAD
    <Compile Include="RecoveryToolTests.cs" />
=======
    <Compile Include="RepairHandlerTests.cs" />
>>>>>>> 837a787c
    <Compile Include="RestoreHandlerTests.cs" />
    <Compile Include="SVNCheckoutsTest.cs" />
    <Compile Include="GeneralBlackBoxTesting.cs" />
    <Compile Include="CommandLineOperationsTests.cs" />
    <Compile Include="TestUtils.cs" />
    <Compile Include="RandomErrorBackend.cs" />
    <Compile Include="Issue1410.cs" />
    <Compile Include="BasicSetupHelper.cs" />
    <Compile Include="SizeOmittingBackend.cs" />
    <Compile Include="BorderTests.cs" />
    <Compile Include="Issue1723.cs" />
    <Compile Include="PurgeTesting.cs" />
    <Compile Include="CompressionTests.cs" />
    <Compile Include="UtilityTests.cs" />
    <Compile Include="FilterTest.cs" />
    <Compile Include="ResultFormatSerializerProviderTest.cs" />
    <Compile Include="UriUtilityTests.cs" />
    <Compile Include="WebApiTests.cs" />
    <Compile Include="RunScriptTests.cs" />
    <Compile Include="IOTests.cs" />
    <Compile Include="ImportExportTests.cs" />
  </ItemGroup>
  <Import Project="$(MSBuildBinPath)\Microsoft.CSharp.targets" />
  <ItemGroup>
    <ProjectReference Include="..\CommandLine\Duplicati.CommandLine.csproj">
      <Project>{81765A64-3661-4E3E-B850-2F6F87A51F74}</Project>
      <Name>Duplicati.CommandLine</Name>
    </ProjectReference>
    <ProjectReference Include="..\CommandLine\BackendTester\Duplicati.CommandLine.BackendTester.csproj">
      <Project>{E7280DCA-7776-4A73-B9B5-41FD77FC8799}</Project>
      <Name>Duplicati.CommandLine.BackendTester</Name>
    </ProjectReference>
    <ProjectReference Include="..\CommandLine\BackendTool\Duplicati.CommandLine.BackendTool.csproj">
      <Project>{2AF960C0-357D-4D44-A3D5-8B6E89DB0F11}</Project>
      <Name>Duplicati.CommandLine.BackendTool</Name>
    </ProjectReference>
    <ProjectReference Include="..\CommandLine\RecoveryTool\Duplicati.CommandLine.RecoveryTool.csproj">
      <Project>{4a010589-76e6-4f05-a5c4-4598d5df11f8}</Project>
      <Name>Duplicati.CommandLine.RecoveryTool</Name>
    </ProjectReference>
    <ProjectReference Include="..\GUI\Duplicati.GUI.TrayIcon\Duplicati.GUI.TrayIcon.csproj">
      <Project>{17566860-3D98-4604-AA5B-47661F75609F}</Project>
      <Name>Duplicati.GUI.TrayIcon</Name>
    </ProjectReference>
    <ProjectReference Include="..\Library\AutoUpdater\Duplicati.Library.AutoUpdater.csproj">
      <Project>{7E119745-1F62-43F0-936C-F312A1912C0B}</Project>
      <Name>Duplicati.Library.AutoUpdater</Name>
    </ProjectReference>
    <ProjectReference Include="..\Library\Backend\AzureBlob\Duplicati.Library.Backend.AzureBlob.csproj">
      <Project>{8E4CECFB-0413-4B00-AB93-78D1C3902BD5}</Project>
      <Name>Duplicati.Library.Backend.AzureBlob</Name>
    </ProjectReference>
    <ProjectReference Include="..\Library\Backend\CloudFiles\Duplicati.Library.Backend.CloudFiles.csproj">
      <Project>{1BFAE226-8364-4086-825C-BB83F6F3EE4C}</Project>
      <Name>Duplicati.Library.Backend.CloudFiles</Name>
    </ProjectReference>
    <ProjectReference Include="..\Library\Backend\File\Duplicati.Library.Backend.File.csproj">
      <Project>{FC9B7611-836F-4127-8B44-A7C31F506807}</Project>
      <Name>Duplicati.Library.Backend.File</Name>
    </ProjectReference>
    <ProjectReference Include="..\Library\Backend\FTP\Duplicati.Library.Backend.FTP.csproj">
      <Project>{F61679A9-E5DE-468A-B5A4-05F92D0143D2}</Project>
      <Name>Duplicati.Library.Backend.FTP</Name>
    </ProjectReference>
    <ProjectReference Include="..\Library\Backend\OneDrive\Duplicati.Library.Backend.OneDrive.csproj">
      <Project>{CCD76347-7DC7-4B42-B7E1-E500E624CAC3}</Project>
      <Name>Duplicati.Library.Backend.OneDrive</Name>
    </ProjectReference>
    <ProjectReference Include="..\Library\Backend\S3\Duplicati.Library.Backend.S3.csproj">
      <Project>{C03F6DFD-805A-4BE0-9338-64870ADDB4A2}</Project>
      <Name>Duplicati.Library.Backend.S3</Name>
    </ProjectReference>
    <ProjectReference Include="..\Library\Backend\SSHv2\Duplicati.Library.Backend.SSHv2.csproj">
      <Project>{FF2BF37C-E502-4C98-BEA0-701671DDFA08}</Project>
      <Name>Duplicati.Library.Backend.SSHv2</Name>
    </ProjectReference>
    <ProjectReference Include="..\Library\Backend\TahoeLAFS\Duplicati.Library.Backend.TahoeLAFS.csproj">
      <Project>{C0270709-2A40-43B5-8CF1-69581B9FA2A1}</Project>
      <Name>Duplicati.Library.Backend.TahoeLAFS</Name>
    </ProjectReference>
    <ProjectReference Include="..\Library\Backend\WEBDAV\Duplicati.Library.Backend.WEBDAV.csproj">
      <Project>{BAE27510-8B5D-44B2-B33E-372A98908041}</Project>
      <Name>Duplicati.Library.Backend.WEBDAV</Name>
    </ProjectReference>
    <ProjectReference Include="..\Library\Compression\Duplicati.Library.Compression.csproj">
      <Project>{19ECCE09-B5EB-406C-8C57-BAC66997D469}</Project>
      <Name>Duplicati.Library.Compression</Name>
    </ProjectReference>
    <ProjectReference Include="..\Library\DynamicLoader\Duplicati.Library.DynamicLoader.csproj">
      <Project>{0CA86ECF-5BEC-4909-B4F6-110A03B30B92}</Project>
      <Name>Duplicati.Library.DynamicLoader</Name>
    </ProjectReference>
    <ProjectReference Include="..\Library\Interface\Duplicati.Library.Interface.csproj">
      <Project>{C5899F45-B0FF-483C-9D38-24A9FCAAB237}</Project>
      <Name>Duplicati.Library.Interface</Name>
    </ProjectReference>
    <ProjectReference Include="..\Library\Localization\Duplicati.Library.Localization.csproj">
      <Project>{B68F2214-951F-4F78-8488-66E1ED3F50BF}</Project>
      <Name>Duplicati.Library.Localization</Name>
    </ProjectReference>
    <ProjectReference Include="..\Library\Logging\Duplicati.Library.Logging.csproj">
      <Project>{D10A5FC0-11B4-4E70-86AA-8AEA52BD9798}</Project>
      <Name>Duplicati.Library.Logging</Name>
    </ProjectReference>
    <ProjectReference Include="..\Library\Modules\Builtin\Duplicati.Library.Modules.Builtin.csproj">
      <Project>{52826615-7964-47FE-B4B3-1B2DBDF605B9}</Project>
      <Name>Duplicati.Library.Modules.Builtin</Name>
    </ProjectReference>
    <ProjectReference Include="..\Library\Main\Duplicati.Library.Main.csproj">
      <Project>{10D2D1B7-C664-41D8-9B3A-00040C3D421B}</Project>
      <Name>Duplicati.Library.Main</Name>
    </ProjectReference>
    <ProjectReference Include="..\Library\Snapshots\Duplicati.Library.Snapshots.csproj">
      <Project>{D63E53E4-A458-4C2F-914D-92F715F58ACE}</Project>
      <Name>Duplicati.Library.Snapshots</Name>
    </ProjectReference>
    <ProjectReference Include="..\Library\SQLiteHelper\Duplicati.Library.SQLiteHelper.csproj">
      <Project>{2C838169-B187-4B09-8768-1C24C2521C8D}</Project>
      <Name>Duplicati.Library.SQLiteHelper</Name>
    </ProjectReference>
    <ProjectReference Include="..\Library\Utility\Duplicati.Library.Utility.csproj">
      <Project>{DE3E5D4C-51AB-4E5E-BEE8-E636CEBFBA65}</Project>
      <Name>Duplicati.Library.Utility</Name>
    </ProjectReference>
    <ProjectReference Include="..\License\Duplicati.License.csproj">
      <Project>{4D012CB1-4B92-47F4-89B7-BF80A73A2E99}</Project>
      <Name>Duplicati.License</Name>
    </ProjectReference>
    <ProjectReference Include="..\Server\Duplicati.Server.csproj">
      <Project>{19E661D2-C5DA-4F35-B3EE-7586E5734B5F}</Project>
      <Name>Duplicati.Server</Name>
    </ProjectReference>
    <ProjectReference Include="..\Service\Duplicati.Service.csproj">
      <Project>{E93F3DE2-FF3A-4709-96A3-8190AA14FA25}</Project>
      <Name>Duplicati.Service</Name>
    </ProjectReference>
    <ProjectReference Include="..\Server\Duplicati.Server.Serialization\Duplicati.Server.Serialization.csproj">
      <Project>{33FD1D24-C28F-4C71-933F-98F1586EA76C}</Project>
      <Name>Duplicati.Server.Serialization</Name>
    </ProjectReference>
    <ProjectReference Include="..\Library\Backend\GoogleServices\Duplicati.Library.Backend.GoogleServices.csproj">
      <Project>{5489181D-950C-44AF-873C-45EB0A3B6BD2}</Project>
      <Name>Duplicati.Library.Backend.GoogleServices</Name>
    </ProjectReference>
    <ProjectReference Include="..\Library\Common\Duplicati.Library.Common.csproj">
      <Project>{D63E53E4-A458-4C2F-914D-92F715F58ACF}</Project>
      <Name>Duplicati.Library.Common</Name>
    </ProjectReference>
  </ItemGroup>
  <ItemGroup>
    <None Include="app.config" />
    <None Include="packages.config" />
  </ItemGroup>
  <Target Name="EnsureNuGetPackageBuildImports" BeforeTargets="PrepareForBuild">
    <PropertyGroup>
      <ErrorText>This project references NuGet package(s) that are missing on this computer. Use NuGet Package Restore to download them.  For more information, see http://go.microsoft.com/fwlink/?LinkID=322105. The missing file is {0}.</ErrorText>
    </PropertyGroup>
    <Error Condition="!Exists('..\..\packages\NUnit.3.12.0\build\NUnit.props')" Text="$([System.String]::Format('$(ErrorText)', '..\..\packages\NUnit.3.12.0\build\NUnit.props'))" />
  </Target>
</Project><|MERGE_RESOLUTION|>--- conflicted
+++ resolved
@@ -1,211 +1,207 @@
-﻿<?xml version="1.0" encoding="utf-8"?>
-<Project DefaultTargets="Build" ToolsVersion="15.0" xmlns="http://schemas.microsoft.com/developer/msbuild/2003">
-  <Import Project="..\..\packages\NUnit.3.12.0\build\NUnit.props" Condition="Exists('..\..\packages\NUnit.3.12.0\build\NUnit.props')" />
-  <PropertyGroup>
-    <Configuration Condition=" '$(Configuration)' == '' ">Debug</Configuration>
-    <Platform Condition=" '$(Platform)' == '' ">AnyCPU</Platform>
-    <ProjectGuid>{ECB63D1C-1724-442D-9228-DEABF14F2EA3}</ProjectGuid>
-    <OutputType>Library</OutputType>
-    <RootNamespace>Duplicati.UnitTest</RootNamespace>
-    <AssemblyName>Duplicati.UnitTest</AssemblyName>
-    <TargetFrameworkVersion>v4.6.2</TargetFrameworkVersion>
-    <UseMSBuildEngine>false</UseMSBuildEngine>
-    <NuGetPackageImportStamp>
-    </NuGetPackageImportStamp>
-    <TargetFrameworkProfile />
-  </PropertyGroup>
-  <PropertyGroup Condition=" '$(Configuration)|$(Platform)' == 'Debug|AnyCPU' ">
-    <DebugSymbols>true</DebugSymbols>
-    <DebugType>full</DebugType>
-    <Optimize>false</Optimize>
-    <OutputPath>bin\Debug</OutputPath>
-    <DefineConstants>DEBUG;</DefineConstants>
-    <ErrorReport>prompt</ErrorReport>
-    <WarningLevel>4</WarningLevel>
-    <ConsolePause>false</ConsolePause>
-  </PropertyGroup>
-  <PropertyGroup Condition=" '$(Configuration)|$(Platform)' == 'Release|AnyCPU' ">
-    <DebugType>full</DebugType>
-    <Optimize>true</Optimize>
-    <OutputPath>bin\Release</OutputPath>
-    <ErrorReport>prompt</ErrorReport>
-    <WarningLevel>4</WarningLevel>
-    <ConsolePause>false</ConsolePause>
-  </PropertyGroup>
-  <PropertyGroup>
-    <AutoGenerateBindingRedirects>true</AutoGenerateBindingRedirects>
-  </PropertyGroup>
-  <ItemGroup>
-    <Reference Include="nunit.framework, Version=3.12.0.0, Culture=neutral, PublicKeyToken=2638cd05610744eb, processorArchitecture=MSIL">
-      <HintPath>..\..\packages\NUnit.3.12.0\lib\net45\nunit.framework.dll</HintPath>
-    </Reference>
-    <Reference Include="System" />
-    <Reference Include="System.IO.Compression.FileSystem" />
-  </ItemGroup>
-  <ItemGroup>
-    <Compile Include="DisruptionTests.cs" />
-<<<<<<< HEAD
-    <Compile Include="RecoveryToolTests.cs" />
-=======
-    <Compile Include="RepairHandlerTests.cs" />
->>>>>>> 837a787c
-    <Compile Include="RestoreHandlerTests.cs" />
-    <Compile Include="SVNCheckoutsTest.cs" />
-    <Compile Include="GeneralBlackBoxTesting.cs" />
-    <Compile Include="CommandLineOperationsTests.cs" />
-    <Compile Include="TestUtils.cs" />
-    <Compile Include="RandomErrorBackend.cs" />
-    <Compile Include="Issue1410.cs" />
-    <Compile Include="BasicSetupHelper.cs" />
-    <Compile Include="SizeOmittingBackend.cs" />
-    <Compile Include="BorderTests.cs" />
-    <Compile Include="Issue1723.cs" />
-    <Compile Include="PurgeTesting.cs" />
-    <Compile Include="CompressionTests.cs" />
-    <Compile Include="UtilityTests.cs" />
-    <Compile Include="FilterTest.cs" />
-    <Compile Include="ResultFormatSerializerProviderTest.cs" />
-    <Compile Include="UriUtilityTests.cs" />
-    <Compile Include="WebApiTests.cs" />
-    <Compile Include="RunScriptTests.cs" />
-    <Compile Include="IOTests.cs" />
-    <Compile Include="ImportExportTests.cs" />
-  </ItemGroup>
-  <Import Project="$(MSBuildBinPath)\Microsoft.CSharp.targets" />
-  <ItemGroup>
-    <ProjectReference Include="..\CommandLine\Duplicati.CommandLine.csproj">
-      <Project>{81765A64-3661-4E3E-B850-2F6F87A51F74}</Project>
-      <Name>Duplicati.CommandLine</Name>
-    </ProjectReference>
-    <ProjectReference Include="..\CommandLine\BackendTester\Duplicati.CommandLine.BackendTester.csproj">
-      <Project>{E7280DCA-7776-4A73-B9B5-41FD77FC8799}</Project>
-      <Name>Duplicati.CommandLine.BackendTester</Name>
-    </ProjectReference>
-    <ProjectReference Include="..\CommandLine\BackendTool\Duplicati.CommandLine.BackendTool.csproj">
-      <Project>{2AF960C0-357D-4D44-A3D5-8B6E89DB0F11}</Project>
-      <Name>Duplicati.CommandLine.BackendTool</Name>
-    </ProjectReference>
-    <ProjectReference Include="..\CommandLine\RecoveryTool\Duplicati.CommandLine.RecoveryTool.csproj">
-      <Project>{4a010589-76e6-4f05-a5c4-4598d5df11f8}</Project>
-      <Name>Duplicati.CommandLine.RecoveryTool</Name>
-    </ProjectReference>
-    <ProjectReference Include="..\GUI\Duplicati.GUI.TrayIcon\Duplicati.GUI.TrayIcon.csproj">
-      <Project>{17566860-3D98-4604-AA5B-47661F75609F}</Project>
-      <Name>Duplicati.GUI.TrayIcon</Name>
-    </ProjectReference>
-    <ProjectReference Include="..\Library\AutoUpdater\Duplicati.Library.AutoUpdater.csproj">
-      <Project>{7E119745-1F62-43F0-936C-F312A1912C0B}</Project>
-      <Name>Duplicati.Library.AutoUpdater</Name>
-    </ProjectReference>
-    <ProjectReference Include="..\Library\Backend\AzureBlob\Duplicati.Library.Backend.AzureBlob.csproj">
-      <Project>{8E4CECFB-0413-4B00-AB93-78D1C3902BD5}</Project>
-      <Name>Duplicati.Library.Backend.AzureBlob</Name>
-    </ProjectReference>
-    <ProjectReference Include="..\Library\Backend\CloudFiles\Duplicati.Library.Backend.CloudFiles.csproj">
-      <Project>{1BFAE226-8364-4086-825C-BB83F6F3EE4C}</Project>
-      <Name>Duplicati.Library.Backend.CloudFiles</Name>
-    </ProjectReference>
-    <ProjectReference Include="..\Library\Backend\File\Duplicati.Library.Backend.File.csproj">
-      <Project>{FC9B7611-836F-4127-8B44-A7C31F506807}</Project>
-      <Name>Duplicati.Library.Backend.File</Name>
-    </ProjectReference>
-    <ProjectReference Include="..\Library\Backend\FTP\Duplicati.Library.Backend.FTP.csproj">
-      <Project>{F61679A9-E5DE-468A-B5A4-05F92D0143D2}</Project>
-      <Name>Duplicati.Library.Backend.FTP</Name>
-    </ProjectReference>
-    <ProjectReference Include="..\Library\Backend\OneDrive\Duplicati.Library.Backend.OneDrive.csproj">
-      <Project>{CCD76347-7DC7-4B42-B7E1-E500E624CAC3}</Project>
-      <Name>Duplicati.Library.Backend.OneDrive</Name>
-    </ProjectReference>
-    <ProjectReference Include="..\Library\Backend\S3\Duplicati.Library.Backend.S3.csproj">
-      <Project>{C03F6DFD-805A-4BE0-9338-64870ADDB4A2}</Project>
-      <Name>Duplicati.Library.Backend.S3</Name>
-    </ProjectReference>
-    <ProjectReference Include="..\Library\Backend\SSHv2\Duplicati.Library.Backend.SSHv2.csproj">
-      <Project>{FF2BF37C-E502-4C98-BEA0-701671DDFA08}</Project>
-      <Name>Duplicati.Library.Backend.SSHv2</Name>
-    </ProjectReference>
-    <ProjectReference Include="..\Library\Backend\TahoeLAFS\Duplicati.Library.Backend.TahoeLAFS.csproj">
-      <Project>{C0270709-2A40-43B5-8CF1-69581B9FA2A1}</Project>
-      <Name>Duplicati.Library.Backend.TahoeLAFS</Name>
-    </ProjectReference>
-    <ProjectReference Include="..\Library\Backend\WEBDAV\Duplicati.Library.Backend.WEBDAV.csproj">
-      <Project>{BAE27510-8B5D-44B2-B33E-372A98908041}</Project>
-      <Name>Duplicati.Library.Backend.WEBDAV</Name>
-    </ProjectReference>
-    <ProjectReference Include="..\Library\Compression\Duplicati.Library.Compression.csproj">
-      <Project>{19ECCE09-B5EB-406C-8C57-BAC66997D469}</Project>
-      <Name>Duplicati.Library.Compression</Name>
-    </ProjectReference>
-    <ProjectReference Include="..\Library\DynamicLoader\Duplicati.Library.DynamicLoader.csproj">
-      <Project>{0CA86ECF-5BEC-4909-B4F6-110A03B30B92}</Project>
-      <Name>Duplicati.Library.DynamicLoader</Name>
-    </ProjectReference>
-    <ProjectReference Include="..\Library\Interface\Duplicati.Library.Interface.csproj">
-      <Project>{C5899F45-B0FF-483C-9D38-24A9FCAAB237}</Project>
-      <Name>Duplicati.Library.Interface</Name>
-    </ProjectReference>
-    <ProjectReference Include="..\Library\Localization\Duplicati.Library.Localization.csproj">
-      <Project>{B68F2214-951F-4F78-8488-66E1ED3F50BF}</Project>
-      <Name>Duplicati.Library.Localization</Name>
-    </ProjectReference>
-    <ProjectReference Include="..\Library\Logging\Duplicati.Library.Logging.csproj">
-      <Project>{D10A5FC0-11B4-4E70-86AA-8AEA52BD9798}</Project>
-      <Name>Duplicati.Library.Logging</Name>
-    </ProjectReference>
-    <ProjectReference Include="..\Library\Modules\Builtin\Duplicati.Library.Modules.Builtin.csproj">
-      <Project>{52826615-7964-47FE-B4B3-1B2DBDF605B9}</Project>
-      <Name>Duplicati.Library.Modules.Builtin</Name>
-    </ProjectReference>
-    <ProjectReference Include="..\Library\Main\Duplicati.Library.Main.csproj">
-      <Project>{10D2D1B7-C664-41D8-9B3A-00040C3D421B}</Project>
-      <Name>Duplicati.Library.Main</Name>
-    </ProjectReference>
-    <ProjectReference Include="..\Library\Snapshots\Duplicati.Library.Snapshots.csproj">
-      <Project>{D63E53E4-A458-4C2F-914D-92F715F58ACE}</Project>
-      <Name>Duplicati.Library.Snapshots</Name>
-    </ProjectReference>
-    <ProjectReference Include="..\Library\SQLiteHelper\Duplicati.Library.SQLiteHelper.csproj">
-      <Project>{2C838169-B187-4B09-8768-1C24C2521C8D}</Project>
-      <Name>Duplicati.Library.SQLiteHelper</Name>
-    </ProjectReference>
-    <ProjectReference Include="..\Library\Utility\Duplicati.Library.Utility.csproj">
-      <Project>{DE3E5D4C-51AB-4E5E-BEE8-E636CEBFBA65}</Project>
-      <Name>Duplicati.Library.Utility</Name>
-    </ProjectReference>
-    <ProjectReference Include="..\License\Duplicati.License.csproj">
-      <Project>{4D012CB1-4B92-47F4-89B7-BF80A73A2E99}</Project>
-      <Name>Duplicati.License</Name>
-    </ProjectReference>
-    <ProjectReference Include="..\Server\Duplicati.Server.csproj">
-      <Project>{19E661D2-C5DA-4F35-B3EE-7586E5734B5F}</Project>
-      <Name>Duplicati.Server</Name>
-    </ProjectReference>
-    <ProjectReference Include="..\Service\Duplicati.Service.csproj">
-      <Project>{E93F3DE2-FF3A-4709-96A3-8190AA14FA25}</Project>
-      <Name>Duplicati.Service</Name>
-    </ProjectReference>
-    <ProjectReference Include="..\Server\Duplicati.Server.Serialization\Duplicati.Server.Serialization.csproj">
-      <Project>{33FD1D24-C28F-4C71-933F-98F1586EA76C}</Project>
-      <Name>Duplicati.Server.Serialization</Name>
-    </ProjectReference>
-    <ProjectReference Include="..\Library\Backend\GoogleServices\Duplicati.Library.Backend.GoogleServices.csproj">
-      <Project>{5489181D-950C-44AF-873C-45EB0A3B6BD2}</Project>
-      <Name>Duplicati.Library.Backend.GoogleServices</Name>
-    </ProjectReference>
-    <ProjectReference Include="..\Library\Common\Duplicati.Library.Common.csproj">
-      <Project>{D63E53E4-A458-4C2F-914D-92F715F58ACF}</Project>
-      <Name>Duplicati.Library.Common</Name>
-    </ProjectReference>
-  </ItemGroup>
-  <ItemGroup>
-    <None Include="app.config" />
-    <None Include="packages.config" />
-  </ItemGroup>
-  <Target Name="EnsureNuGetPackageBuildImports" BeforeTargets="PrepareForBuild">
-    <PropertyGroup>
-      <ErrorText>This project references NuGet package(s) that are missing on this computer. Use NuGet Package Restore to download them.  For more information, see http://go.microsoft.com/fwlink/?LinkID=322105. The missing file is {0}.</ErrorText>
-    </PropertyGroup>
-    <Error Condition="!Exists('..\..\packages\NUnit.3.12.0\build\NUnit.props')" Text="$([System.String]::Format('$(ErrorText)', '..\..\packages\NUnit.3.12.0\build\NUnit.props'))" />
-  </Target>
-</Project>+﻿<?xml version="1.0" encoding="utf-8"?>
+<Project DefaultTargets="Build" ToolsVersion="15.0" xmlns="http://schemas.microsoft.com/developer/msbuild/2003">
+  <Import Project="..\..\packages\NUnit.3.12.0\build\NUnit.props" Condition="Exists('..\..\packages\NUnit.3.12.0\build\NUnit.props')" />
+  <PropertyGroup>
+    <Configuration Condition=" '$(Configuration)' == '' ">Debug</Configuration>
+    <Platform Condition=" '$(Platform)' == '' ">AnyCPU</Platform>
+    <ProjectGuid>{ECB63D1C-1724-442D-9228-DEABF14F2EA3}</ProjectGuid>
+    <OutputType>Library</OutputType>
+    <RootNamespace>Duplicati.UnitTest</RootNamespace>
+    <AssemblyName>Duplicati.UnitTest</AssemblyName>
+    <TargetFrameworkVersion>v4.6.2</TargetFrameworkVersion>
+    <UseMSBuildEngine>false</UseMSBuildEngine>
+    <NuGetPackageImportStamp>
+    </NuGetPackageImportStamp>
+    <TargetFrameworkProfile />
+  </PropertyGroup>
+  <PropertyGroup Condition=" '$(Configuration)|$(Platform)' == 'Debug|AnyCPU' ">
+    <DebugSymbols>true</DebugSymbols>
+    <DebugType>full</DebugType>
+    <Optimize>false</Optimize>
+    <OutputPath>bin\Debug</OutputPath>
+    <DefineConstants>DEBUG;</DefineConstants>
+    <ErrorReport>prompt</ErrorReport>
+    <WarningLevel>4</WarningLevel>
+    <ConsolePause>false</ConsolePause>
+  </PropertyGroup>
+  <PropertyGroup Condition=" '$(Configuration)|$(Platform)' == 'Release|AnyCPU' ">
+    <DebugType>full</DebugType>
+    <Optimize>true</Optimize>
+    <OutputPath>bin\Release</OutputPath>
+    <ErrorReport>prompt</ErrorReport>
+    <WarningLevel>4</WarningLevel>
+    <ConsolePause>false</ConsolePause>
+  </PropertyGroup>
+  <PropertyGroup>
+    <AutoGenerateBindingRedirects>true</AutoGenerateBindingRedirects>
+  </PropertyGroup>
+  <ItemGroup>
+    <Reference Include="nunit.framework, Version=3.12.0.0, Culture=neutral, PublicKeyToken=2638cd05610744eb, processorArchitecture=MSIL">
+      <HintPath>..\..\packages\NUnit.3.12.0\lib\net45\nunit.framework.dll</HintPath>
+    </Reference>
+    <Reference Include="System" />
+    <Reference Include="System.IO.Compression.FileSystem" />
+  </ItemGroup>
+  <ItemGroup>
+    <Compile Include="DisruptionTests.cs" />
+    <Compile Include="RecoveryToolTests.cs" />
+    <Compile Include="RestoreHandlerTests.cs" />
+    <Compile Include="SVNCheckoutsTest.cs" />
+    <Compile Include="GeneralBlackBoxTesting.cs" />
+    <Compile Include="CommandLineOperationsTests.cs" />
+    <Compile Include="TestUtils.cs" />
+    <Compile Include="RandomErrorBackend.cs" />
+    <Compile Include="Issue1410.cs" />
+    <Compile Include="BasicSetupHelper.cs" />
+    <Compile Include="SizeOmittingBackend.cs" />
+    <Compile Include="BorderTests.cs" />
+    <Compile Include="Issue1723.cs" />
+    <Compile Include="PurgeTesting.cs" />
+    <Compile Include="CompressionTests.cs" />
+    <Compile Include="UtilityTests.cs" />
+    <Compile Include="FilterTest.cs" />
+    <Compile Include="ResultFormatSerializerProviderTest.cs" />
+    <Compile Include="UriUtilityTests.cs" />
+    <Compile Include="WebApiTests.cs" />
+    <Compile Include="RunScriptTests.cs" />
+    <Compile Include="IOTests.cs" />
+    <Compile Include="ImportExportTests.cs" />
+  </ItemGroup>
+  <Import Project="$(MSBuildBinPath)\Microsoft.CSharp.targets" />
+  <ItemGroup>
+    <ProjectReference Include="..\CommandLine\Duplicati.CommandLine.csproj">
+      <Project>{81765A64-3661-4E3E-B850-2F6F87A51F74}</Project>
+      <Name>Duplicati.CommandLine</Name>
+    </ProjectReference>
+    <ProjectReference Include="..\CommandLine\BackendTester\Duplicati.CommandLine.BackendTester.csproj">
+      <Project>{E7280DCA-7776-4A73-B9B5-41FD77FC8799}</Project>
+      <Name>Duplicati.CommandLine.BackendTester</Name>
+    </ProjectReference>
+    <ProjectReference Include="..\CommandLine\BackendTool\Duplicati.CommandLine.BackendTool.csproj">
+      <Project>{2AF960C0-357D-4D44-A3D5-8B6E89DB0F11}</Project>
+      <Name>Duplicati.CommandLine.BackendTool</Name>
+    </ProjectReference>
+    <ProjectReference Include="..\CommandLine\RecoveryTool\Duplicati.CommandLine.RecoveryTool.csproj">
+      <Project>{4a010589-76e6-4f05-a5c4-4598d5df11f8}</Project>
+      <Name>Duplicati.CommandLine.RecoveryTool</Name>
+    </ProjectReference>
+    <ProjectReference Include="..\GUI\Duplicati.GUI.TrayIcon\Duplicati.GUI.TrayIcon.csproj">
+      <Project>{17566860-3D98-4604-AA5B-47661F75609F}</Project>
+      <Name>Duplicati.GUI.TrayIcon</Name>
+    </ProjectReference>
+    <ProjectReference Include="..\Library\AutoUpdater\Duplicati.Library.AutoUpdater.csproj">
+      <Project>{7E119745-1F62-43F0-936C-F312A1912C0B}</Project>
+      <Name>Duplicati.Library.AutoUpdater</Name>
+    </ProjectReference>
+    <ProjectReference Include="..\Library\Backend\AzureBlob\Duplicati.Library.Backend.AzureBlob.csproj">
+      <Project>{8E4CECFB-0413-4B00-AB93-78D1C3902BD5}</Project>
+      <Name>Duplicati.Library.Backend.AzureBlob</Name>
+    </ProjectReference>
+    <ProjectReference Include="..\Library\Backend\CloudFiles\Duplicati.Library.Backend.CloudFiles.csproj">
+      <Project>{1BFAE226-8364-4086-825C-BB83F6F3EE4C}</Project>
+      <Name>Duplicati.Library.Backend.CloudFiles</Name>
+    </ProjectReference>
+    <ProjectReference Include="..\Library\Backend\File\Duplicati.Library.Backend.File.csproj">
+      <Project>{FC9B7611-836F-4127-8B44-A7C31F506807}</Project>
+      <Name>Duplicati.Library.Backend.File</Name>
+    </ProjectReference>
+    <ProjectReference Include="..\Library\Backend\FTP\Duplicati.Library.Backend.FTP.csproj">
+      <Project>{F61679A9-E5DE-468A-B5A4-05F92D0143D2}</Project>
+      <Name>Duplicati.Library.Backend.FTP</Name>
+    </ProjectReference>
+    <ProjectReference Include="..\Library\Backend\OneDrive\Duplicati.Library.Backend.OneDrive.csproj">
+      <Project>{CCD76347-7DC7-4B42-B7E1-E500E624CAC3}</Project>
+      <Name>Duplicati.Library.Backend.OneDrive</Name>
+    </ProjectReference>
+    <ProjectReference Include="..\Library\Backend\S3\Duplicati.Library.Backend.S3.csproj">
+      <Project>{C03F6DFD-805A-4BE0-9338-64870ADDB4A2}</Project>
+      <Name>Duplicati.Library.Backend.S3</Name>
+    </ProjectReference>
+    <ProjectReference Include="..\Library\Backend\SSHv2\Duplicati.Library.Backend.SSHv2.csproj">
+      <Project>{FF2BF37C-E502-4C98-BEA0-701671DDFA08}</Project>
+      <Name>Duplicati.Library.Backend.SSHv2</Name>
+    </ProjectReference>
+    <ProjectReference Include="..\Library\Backend\TahoeLAFS\Duplicati.Library.Backend.TahoeLAFS.csproj">
+      <Project>{C0270709-2A40-43B5-8CF1-69581B9FA2A1}</Project>
+      <Name>Duplicati.Library.Backend.TahoeLAFS</Name>
+    </ProjectReference>
+    <ProjectReference Include="..\Library\Backend\WEBDAV\Duplicati.Library.Backend.WEBDAV.csproj">
+      <Project>{BAE27510-8B5D-44B2-B33E-372A98908041}</Project>
+      <Name>Duplicati.Library.Backend.WEBDAV</Name>
+    </ProjectReference>
+    <ProjectReference Include="..\Library\Compression\Duplicati.Library.Compression.csproj">
+      <Project>{19ECCE09-B5EB-406C-8C57-BAC66997D469}</Project>
+      <Name>Duplicati.Library.Compression</Name>
+    </ProjectReference>
+    <ProjectReference Include="..\Library\DynamicLoader\Duplicati.Library.DynamicLoader.csproj">
+      <Project>{0CA86ECF-5BEC-4909-B4F6-110A03B30B92}</Project>
+      <Name>Duplicati.Library.DynamicLoader</Name>
+    </ProjectReference>
+    <ProjectReference Include="..\Library\Interface\Duplicati.Library.Interface.csproj">
+      <Project>{C5899F45-B0FF-483C-9D38-24A9FCAAB237}</Project>
+      <Name>Duplicati.Library.Interface</Name>
+    </ProjectReference>
+    <ProjectReference Include="..\Library\Localization\Duplicati.Library.Localization.csproj">
+      <Project>{B68F2214-951F-4F78-8488-66E1ED3F50BF}</Project>
+      <Name>Duplicati.Library.Localization</Name>
+    </ProjectReference>
+    <ProjectReference Include="..\Library\Logging\Duplicati.Library.Logging.csproj">
+      <Project>{D10A5FC0-11B4-4E70-86AA-8AEA52BD9798}</Project>
+      <Name>Duplicati.Library.Logging</Name>
+    </ProjectReference>
+    <ProjectReference Include="..\Library\Modules\Builtin\Duplicati.Library.Modules.Builtin.csproj">
+      <Project>{52826615-7964-47FE-B4B3-1B2DBDF605B9}</Project>
+      <Name>Duplicati.Library.Modules.Builtin</Name>
+    </ProjectReference>
+    <ProjectReference Include="..\Library\Main\Duplicati.Library.Main.csproj">
+      <Project>{10D2D1B7-C664-41D8-9B3A-00040C3D421B}</Project>
+      <Name>Duplicati.Library.Main</Name>
+    </ProjectReference>
+    <ProjectReference Include="..\Library\Snapshots\Duplicati.Library.Snapshots.csproj">
+      <Project>{D63E53E4-A458-4C2F-914D-92F715F58ACE}</Project>
+      <Name>Duplicati.Library.Snapshots</Name>
+    </ProjectReference>
+    <ProjectReference Include="..\Library\SQLiteHelper\Duplicati.Library.SQLiteHelper.csproj">
+      <Project>{2C838169-B187-4B09-8768-1C24C2521C8D}</Project>
+      <Name>Duplicati.Library.SQLiteHelper</Name>
+    </ProjectReference>
+    <ProjectReference Include="..\Library\Utility\Duplicati.Library.Utility.csproj">
+      <Project>{DE3E5D4C-51AB-4E5E-BEE8-E636CEBFBA65}</Project>
+      <Name>Duplicati.Library.Utility</Name>
+    </ProjectReference>
+    <ProjectReference Include="..\License\Duplicati.License.csproj">
+      <Project>{4D012CB1-4B92-47F4-89B7-BF80A73A2E99}</Project>
+      <Name>Duplicati.License</Name>
+    </ProjectReference>
+    <ProjectReference Include="..\Server\Duplicati.Server.csproj">
+      <Project>{19E661D2-C5DA-4F35-B3EE-7586E5734B5F}</Project>
+      <Name>Duplicati.Server</Name>
+    </ProjectReference>
+    <ProjectReference Include="..\Service\Duplicati.Service.csproj">
+      <Project>{E93F3DE2-FF3A-4709-96A3-8190AA14FA25}</Project>
+      <Name>Duplicati.Service</Name>
+    </ProjectReference>
+    <ProjectReference Include="..\Server\Duplicati.Server.Serialization\Duplicati.Server.Serialization.csproj">
+      <Project>{33FD1D24-C28F-4C71-933F-98F1586EA76C}</Project>
+      <Name>Duplicati.Server.Serialization</Name>
+    </ProjectReference>
+    <ProjectReference Include="..\Library\Backend\GoogleServices\Duplicati.Library.Backend.GoogleServices.csproj">
+      <Project>{5489181D-950C-44AF-873C-45EB0A3B6BD2}</Project>
+      <Name>Duplicati.Library.Backend.GoogleServices</Name>
+    </ProjectReference>
+    <ProjectReference Include="..\Library\Common\Duplicati.Library.Common.csproj">
+      <Project>{D63E53E4-A458-4C2F-914D-92F715F58ACF}</Project>
+      <Name>Duplicati.Library.Common</Name>
+    </ProjectReference>
+  </ItemGroup>
+  <ItemGroup>
+    <None Include="app.config" />
+    <None Include="packages.config" />
+  </ItemGroup>
+  <Target Name="EnsureNuGetPackageBuildImports" BeforeTargets="PrepareForBuild">
+    <PropertyGroup>
+      <ErrorText>This project references NuGet package(s) that are missing on this computer. Use NuGet Package Restore to download them.  For more information, see http://go.microsoft.com/fwlink/?LinkID=322105. The missing file is {0}.</ErrorText>
+    </PropertyGroup>
+    <Error Condition="!Exists('..\..\packages\NUnit.3.12.0\build\NUnit.props')" Text="$([System.String]::Format('$(ErrorText)', '..\..\packages\NUnit.3.12.0\build\NUnit.props'))" />
+  </Target>
+</Project>