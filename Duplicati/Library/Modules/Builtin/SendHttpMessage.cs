﻿using Duplicati.Library.Interface;
using Duplicati.Library.Logging;
using Duplicati.Library.Modules.Builtin.ResultSerialization;
using Duplicati.Library.Utility;
using System;
using System.Collections.Generic;
using System.IO;
using System.Linq;
using System.Net;
using System.Text;
using System.Text.RegularExpressions;

namespace Duplicati.Library.Modules.Builtin {
    public class SendHttpMessage : ReportHelper
    {
        /// <summary>
        /// The tag used for logging
        /// </summary>
        private static readonly string LOGTAG = Logging.Log.LogTagFromType<SendHttpMessage>();

        #region Option names

        /// <summary>
        /// Option used to specify server URL
        /// </summary>
        private const string OPTION_URL = "send-http-url";
        /// <summary>
        /// Option used to specify report body
        /// </summary>
        private const string OPTION_MESSAGE = "send-http-message";
        /// <summary>
        /// Option used to specify report verb
        /// </summary>
        private const string OPTION_VERB = "send-http-verb";
        /// <summary>
        /// Option used to specify the parameter name for the message
        /// </summary>
        private const string OPTION_MESSAGE_PARAMETER_NAME = "send-http-message-parameter-name";
        /// <summary>
        /// Option used to specify extra parameters
        /// </summary>
        private const string OPTION_EXTRA_PARAMETERS = "send-http-extra-parameters";
        /// <summary>
        /// Option used to specify report level
        /// </summary>
        private const string OPTION_SENDLEVEL = "send-http-level";
        /// <summary>
        /// Option used to specify if reports are sent for other operations than backups
        /// </summary>
        private const string OPTION_SENDALL = "send-http-any-operation";
        /// <summary>
        /// Option used to specify what format the result is sent in.
        /// </summary>
        private const string OPTION_RESULT_FORMAT = "send-http-result-output-format";


        /// <summary>
        /// Option used to specify if reports are sent as json-serialized files
        /// </summary>
        private const string OPTION_SENDASJSON = "send-http-as-json";

        /// <summary>
        /// Option used to set the log level
        /// </summary>
        private const string OPTION_LOG_LEVEL = "send-http-log-level";
        /// <summary>
        /// Option used to set the log level
        /// </summary>
        private const string OPTION_LOG_FILTER = "send-http-log-filter";
        /// <summary>
        /// Option used to set the maximum number of log lines
        /// </summary>
        private const string OPTION_MAX_LOG_LINES = "send-http-max-log-lines";

        #endregion

        #region Option defaults
        /// <summary>
        /// The default message parameter name
        /// </summary>
        private const string DEFAULT_MESSAGE_PARAMETER_NAME = "message";
        /// <summary>
        /// The default message body
        /// </summary>
        protected override string DEFAULT_BODY => string.Format("Duplicati %OPERATIONNAME% report for %backup-name%{0}{0}%RESULT%", Environment.NewLine);
        /// <summary>
        /// Don't use the subject for HTTP
        /// </summary>
<<<<<<< HEAD
        protected override string DEFAULT_SUBJECT => string.Empty;
        #endregion

        #region Private variables

=======
        private string m_parsedresultlevel = string.Empty;
        /// <summary>
        /// Serializer to use when serializing the message.
        /// </summary>
        private IResultFormatSerializer resultFormatSerializer;
>>>>>>> 36332ed2

        /// <summary>
        /// The HTTP report URL
        /// </summary>
        private string m_url;
        /// <summary>
        /// The message parameter name
        /// </summary>
        private string m_messageParameterName;
        /// <summary>
        /// The message parameter name
        /// </summary>
        private string m_extraParameters;
        /// <summary>
        /// Flag indicating if data is sent as JSON body
        /// </summary>
        private bool m_asJson;
        /// <summary>
        /// The http verb
        /// </summary>
        private string m_verb;

        #endregion


        #region Implementation of IGenericModule

        /// <summary>
        /// The module key, used to activate or deactivate the module on the commandline
        /// </summary>
        public override string Key { get { return "sendhttp"; } }

        /// <summary>
        /// A localized string describing the module with a friendly name
        /// </summary>
        public override string DisplayName { get { return Strings.SendHttpMessage.DisplayName;} }

        /// <summary>
        /// A localized description of the module
        /// </summary>
        public override string Description { get { return Strings.SendHttpMessage.Description; } }

        /// <summary>
        /// A boolean value that indicates if the module should always be loaded.
        /// If true, the  user can choose to not load the module by entering the appropriate commandline option.
        /// If false, the user can choose to load the module by entering the appropriate commandline option.
        /// </summary>
        public override bool LoadAsDefault { get { return true; } }

        /// <summary>
        /// Gets a list of supported commandline arguments
        /// </summary>
        public override IList<ICommandLineArgument> SupportedCommands
        {
            get
            {
                string[] resultOutputFormatOptions = new string[] { ResultExportFormat.Duplicati.ToString(), ResultExportFormat.Json.ToString() };
                return new List<ICommandLineArgument>(new ICommandLineArgument[] {
                    new CommandLineArgument(OPTION_URL, CommandLineArgument.ArgumentType.String, Strings.SendHttpMessage.SendhttpurlShort, Strings.SendHttpMessage.SendhttpurlLong),
                    new CommandLineArgument(OPTION_MESSAGE, CommandLineArgument.ArgumentType.String, Strings.SendHttpMessage.SendhttpmessageShort, Strings.SendHttpMessage.SendhttpmessageLong, DEFAULT_BODY),
                    new CommandLineArgument(OPTION_MESSAGE_PARAMETER_NAME, CommandLineArgument.ArgumentType.String, Strings.SendHttpMessage.SendhttpmessageparameternameShort, Strings.SendHttpMessage.SendhttpmessageparameternameLong, DEFAULT_MESSAGE_PARAMETER_NAME),
                    new CommandLineArgument(OPTION_EXTRA_PARAMETERS, CommandLineArgument.ArgumentType.String, Strings.SendHttpMessage.SendhttpextraparametersShort, Strings.SendHttpMessage.SendhttpextraparametersLong),
                    new CommandLineArgument(OPTION_SENDLEVEL, CommandLineArgument.ArgumentType.Enumeration, Strings.SendHttpMessage.SendhttplevelShort, Strings.SendHttpMessage.SendhttplevelLong(ParsedResultType.Success.ToString(), ParsedResultType.Warning.ToString(), ParsedResultType.Error.ToString(), ParsedResultType.Fatal.ToString(), "All"), DEFAULT_LEVEL, null, Enum.GetNames(typeof(ParsedResultType)).Union(new string[] { "All" } ).ToArray()),
                    new CommandLineArgument(OPTION_SENDALL, CommandLineArgument.ArgumentType.Boolean, Strings.SendHttpMessage.SendhttpanyoperationShort, Strings.SendHttpMessage.SendhttpanyoperationLong),
<<<<<<< HEAD

                    new CommandLineArgument(OPTION_VERB, CommandLineArgument.ArgumentType.String, Strings.SendHttpMessage.HttpverbShort, Strings.SendHttpMessage.HttpverbLong, "POST"),
                    new CommandLineArgument(OPTION_SENDASJSON, CommandLineArgument.ArgumentType.Boolean, Strings.SendHttpMessage.SendasjsonShort, Strings.SendHttpMessage.SendasjsonLong, "false"),
                    new CommandLineArgument(OPTION_LOG_LEVEL, CommandLineArgument.ArgumentType.Enumeration, Strings.ReportHelper.OptionLoglevellShort, Strings.ReportHelper.OptionLoglevelLong, DEFAULT_LOG_LEVEL.ToString(), null, Enum.GetNames(typeof(Logging.LogMessageType))),
                    new CommandLineArgument(OPTION_LOG_FILTER, CommandLineArgument.ArgumentType.String, Strings.ReportHelper.OptionLogfilterShort, Strings.ReportHelper.OptionLogfilterLong),
                    new CommandLineArgument(OPTION_MAX_LOG_LINES, CommandLineArgument.ArgumentType.Integer, Strings.ReportHelper.OptionmaxloglinesShort, Strings.ReportHelper.OptionmaxloglinesLong, DEFAULT_LOGLINES.ToString()),
=======
                    new CommandLineArgument(OPTION_RESULT_FORMAT,
                        CommandLineArgument.ArgumentType.Enumeration,
                        Strings.SendHttpMessage.ResultFormatShort,
                        Strings.SendHttpMessage.ResultFormatLong(resultOutputFormatOptions),
                        ResultExportFormat.Duplicati.ToString(),
                        null,
                        resultOutputFormatOptions)
>>>>>>> 36332ed2
                });
            }
        }

        protected override string SubjectOptionName => OPTION_MESSAGE;
        protected override string BodyOptionName => OPTION_MESSAGE;
        protected override string ActionLevelOptionName => OPTION_SENDLEVEL;
        protected override string ActionOnAnyOperationOptionName => OPTION_SENDALL;
        protected override string LogLevelOptionName => OPTION_LOG_LEVEL;
        protected override string LogFilterOptionName => OPTION_LOG_FILTER;
        protected override string LogLinesOptionName => OPTION_MAX_LOG_LINES;

		/// <summary>
		/// This method is the interception where the module can interact with the execution environment and modify the settings.
		/// </summary>
		/// <param name="commandlineOptions">A set of commandline options passed to Duplicati</param>
		protected override bool ConfigureModule(IDictionary<string, string> commandlineOptions)
        {
            //We need a URL to report to
            commandlineOptions.TryGetValue(OPTION_URL, out m_url);
            if (string.IsNullOrEmpty(m_url))
                return false;

            commandlineOptions.TryGetValue(OPTION_MESSAGE_PARAMETER_NAME, out m_messageParameterName);
            if (string.IsNullOrEmpty(m_messageParameterName))
                m_messageParameterName = DEFAULT_MESSAGE_PARAMETER_NAME;

            commandlineOptions.TryGetValue(OPTION_EXTRA_PARAMETERS, out m_extraParameters);
            m_asJson = Library.Utility.Utility.ParseBoolOption(commandlineOptions, OPTION_SENDASJSON);

<<<<<<< HEAD
            commandlineOptions.TryGetValue(OPTION_VERB, out m_verb);
            if (string.IsNullOrWhiteSpace(m_verb))
                m_verb = "POST";
=======
            m_options = commandlineOptions;

            string tmpResultFormat;
            ResultExportFormat resultFormat;
            if (!commandlineOptions.TryGetValue(OPTION_RESULT_FORMAT, out tmpResultFormat))
            {
                resultFormat = ResultExportFormat.Duplicati;
            }
            else if (!Enum.TryParse(tmpResultFormat, true, out resultFormat))
            {
                resultFormat = ResultExportFormat.Duplicati;
            }

            resultFormatSerializer = ResultFormatSerializerProvider.GetSerializer(resultFormat);

            string tmp;
            commandlineOptions.TryGetValue(OPTION_SENDLEVEL, out tmp);
            if (!string.IsNullOrEmpty(tmp))
                m_levels =
                    tmp
                    .Split(new string[] { "," }, StringSplitOptions.RemoveEmptyEntries)
                    .Where(x => !string.IsNullOrWhiteSpace(x))
                    .Select(x => x.Trim())
                    .ToArray();

            if (m_levels == null || m_levels.Length == 0)
                m_levels =
                    DEFAULT_LEVEL
                    .Split(new string[] { "," }, StringSplitOptions.RemoveEmptyEntries)
                    .Where(x => !string.IsNullOrWhiteSpace(x))
                    .Select(x => x.Trim())
                    .ToArray();

            m_sendAll = Utility.Utility.ParseBoolOption(commandlineOptions, OPTION_SENDALL);

            commandlineOptions.TryGetValue(OPTION_MESSAGE, out m_body);
            if (string.IsNullOrEmpty(m_body))
                m_body = DEFAULT_MESSAGE;
        }

        #endregion

        #region Implementation of IGenericCallbackModule
>>>>>>> 36332ed2

            return true;
        }

        #endregion


        protected override void SendMessage(string subject, string message) {
            Exception ex = null;

            byte[] data;
            string contenttype;

            if (m_asJson)
            {
                contenttype = "application/json";
                data = Encoding.UTF8.GetBytes(message);
            }
            else
            {
                contenttype = "application/x-www-form-urlencoded";
                var postData = $"{m_messageParameterName}={System.Uri.EscapeDataString(message)}";
                if (!string.IsNullOrEmpty(m_extraParameters))
                {
                    postData += $"&{System.Uri.EscapeUriString(m_extraParameters)}";
                }
                data = Encoding.UTF8.GetBytes(postData);
            }


            var request = (HttpWebRequest)WebRequest.Create(m_url);
            request.ContentType = contenttype;
            request.Method = m_verb;
            request.ContentLength = data.Length;

            try 
            {
                using (var stream = request.GetRequestStream()) 
                {
                    stream.Write(data, 0, data.Length);
                }

                using (var response = (HttpWebResponse)request.GetResponse())
                {
                    Logging.Log.WriteVerboseMessage(LOGTAG, 
                                                    "HttpResponseMessage", 
                                                     "HTTP Response: {0} - {1}: {2}", 
                                                     ((int)response.StatusCode).ToString(),
                                                     response.StatusDescription,
                                                     new StreamReader(response.GetResponseStream()).ReadToEnd()
                                                    );
                }
            }
            catch (Exception e) 
            {
                ex = e;
                if (ex is WebException && ((WebException)ex).Response is HttpWebResponse)
                {
                    var response = ((WebException)ex).Response as HttpWebResponse;

                    Logging.Log.WriteWarningMessage(LOGTAG, 
                                                    "HttpResponseError",
                                                    ex,
                                                     "HTTP Response: {0} - {1}: {2}",
                                                     ((int)response.StatusCode).ToString(),
                                                     response.StatusDescription,
                                                     new StreamReader(response.GetResponseStream()).ReadToEnd()
                                                    );
                }
            }

            if (ex != null)
                throw ex;
        }

        /// <summary>
        /// Helper method to perform template expansion
        /// </summary>
        /// <returns>The expanded template.</returns>
        /// <param name="input">The input template.</param>
        /// <param name="result">The result object.</param>
        /// <param name="subjectline">If set to <c>true</c>, the result is intended for a subject or title line.</param>
        protected override string ReplaceTemplate(string input, object result, bool subjectline)
        {
<<<<<<< HEAD
            if (subjectline)
                return string.Empty;
            else
            {
                if (m_asJson)
                    return SerializeAsJson(result, LogLines);
                else
                    return base.ReplaceTemplate(input, result, subjectline);
            }
        }
=======
            input = Regex.Replace(input, "\\%OPERATIONNAME\\%", m_operationname ?? "", RegexOptions.IgnoreCase | RegexOptions.CultureInvariant);
            input = Regex.Replace(input, "\\%REMOTEURL\\%", m_remoteurl ?? "", RegexOptions.IgnoreCase | RegexOptions.CultureInvariant);
            input = Regex.Replace(input, "\\%LOCALPATH\\%", m_localpath == null ? "" : string.Join(System.IO.Path.PathSeparator.ToString(), m_localpath), RegexOptions.IgnoreCase | RegexOptions.CultureInvariant);
            input = Regex.Replace(input, "\\%PARSEDRESULT\\%", m_parsedresultlevel ?? "", RegexOptions.IgnoreCase | RegexOptions.CultureInvariant);

            if (input.IndexOf("%RESULT%", StringComparison.OrdinalIgnoreCase) >= 0)
            {
                string resultExport = resultFormatSerializer.Serialize(result);
                input = Regex.Replace(input, "\\%RESULT\\%", resultExport, RegexOptions.IgnoreCase | RegexOptions.CultureInvariant);
            }
>>>>>>> 36332ed2

        /// <summary>
        /// Writes the result as a JSON formatted file
        /// </summary>
        /// <param name="result">The result object.</param>
        /// <param name="loglines">The log lines to serialize.</param>
        public static string SerializeAsJson(object result, IEnumerable<string> loglines)
        {
            var settings = new Newtonsoft.Json.JsonSerializerSettings
            {
                ContractResolver = new DynamicContractResolver(
                        nameof(IBasicResults.Warnings),
                        nameof(IBasicResults.Errors),
                        nameof(IBasicResults.Messages)
                ),
                Formatting = Newtonsoft.Json.Formatting.None,
                ReferenceLoopHandling = Newtonsoft.Json.ReferenceLoopHandling.Ignore,
            };

            return Newtonsoft.Json.JsonConvert.SerializeObject(
                new { 
                    Data = result, 
                    LogLines = loglines 
                },
                settings
            );
        }


        /// <summary>
        /// Helper to filter the result classes properties
        /// </summary>
        private class DynamicContractResolver : Newtonsoft.Json.Serialization.DefaultContractResolver
        {
            /// <summary>
            /// List of names to exclude
            /// </summary>
            private readonly HashSet<string> m_excludes;
            /// <summary>
            /// Initializes a new instance of the
            /// <see cref="T:Duplicati.Library.Modules.Builtin.SendHttpMessage.DynamicContractResolver"/> class.
            /// </summary>
            /// <param name="names">The names to exclude.</param>
            public DynamicContractResolver(params string[] names)
            {
                m_excludes = new HashSet<string>(names);
            }

            /// <summary>
            /// Creates a filtered list of properties
            /// </summary>
            /// <returns>The filtered properties.</returns>
            /// <param name="type">The type to create the list for.</param>
            /// <param name="memberSerialization">Member serialization parameter.</param>
            protected override IList<Newtonsoft.Json.Serialization.JsonProperty> CreateProperties(Type type, Newtonsoft.Json.MemberSerialization memberSerialization)
            {
                return base
                    .CreateProperties(type, memberSerialization)
                    .Where(x => !m_excludes.Contains(x.PropertyName))
                    .ToList();
            }
        }
    }
}<|MERGE_RESOLUTION|>--- conflicted
+++ resolved
@@ -52,13 +52,6 @@
         /// Option used to specify what format the result is sent in.
         /// </summary>
         private const string OPTION_RESULT_FORMAT = "send-http-result-output-format";
-
-
-        /// <summary>
-        /// Option used to specify if reports are sent as json-serialized files
-        /// </summary>
-        private const string OPTION_SENDASJSON = "send-http-as-json";
-
         /// <summary>
         /// Option used to set the log level
         /// </summary>
@@ -86,20 +79,10 @@
         /// <summary>
         /// Don't use the subject for HTTP
         /// </summary>
-<<<<<<< HEAD
         protected override string DEFAULT_SUBJECT => string.Empty;
         #endregion
 
         #region Private variables
-
-=======
-        private string m_parsedresultlevel = string.Empty;
-        /// <summary>
-        /// Serializer to use when serializing the message.
-        /// </summary>
-        private IResultFormatSerializer resultFormatSerializer;
->>>>>>> 36332ed2
-
         /// <summary>
         /// The HTTP report URL
         /// </summary>
@@ -112,10 +95,6 @@
         /// The message parameter name
         /// </summary>
         private string m_extraParameters;
-        /// <summary>
-        /// Flag indicating if data is sent as JSON body
-        /// </summary>
-        private bool m_asJson;
         /// <summary>
         /// The http verb
         /// </summary>
@@ -155,7 +134,6 @@
         {
             get
             {
-                string[] resultOutputFormatOptions = new string[] { ResultExportFormat.Duplicati.ToString(), ResultExportFormat.Json.ToString() };
                 return new List<ICommandLineArgument>(new ICommandLineArgument[] {
                     new CommandLineArgument(OPTION_URL, CommandLineArgument.ArgumentType.String, Strings.SendHttpMessage.SendhttpurlShort, Strings.SendHttpMessage.SendhttpurlLong),
                     new CommandLineArgument(OPTION_MESSAGE, CommandLineArgument.ArgumentType.String, Strings.SendHttpMessage.SendhttpmessageShort, Strings.SendHttpMessage.SendhttpmessageLong, DEFAULT_BODY),
@@ -163,23 +141,14 @@
                     new CommandLineArgument(OPTION_EXTRA_PARAMETERS, CommandLineArgument.ArgumentType.String, Strings.SendHttpMessage.SendhttpextraparametersShort, Strings.SendHttpMessage.SendhttpextraparametersLong),
                     new CommandLineArgument(OPTION_SENDLEVEL, CommandLineArgument.ArgumentType.Enumeration, Strings.SendHttpMessage.SendhttplevelShort, Strings.SendHttpMessage.SendhttplevelLong(ParsedResultType.Success.ToString(), ParsedResultType.Warning.ToString(), ParsedResultType.Error.ToString(), ParsedResultType.Fatal.ToString(), "All"), DEFAULT_LEVEL, null, Enum.GetNames(typeof(ParsedResultType)).Union(new string[] { "All" } ).ToArray()),
                     new CommandLineArgument(OPTION_SENDALL, CommandLineArgument.ArgumentType.Boolean, Strings.SendHttpMessage.SendhttpanyoperationShort, Strings.SendHttpMessage.SendhttpanyoperationLong),
-<<<<<<< HEAD
 
                     new CommandLineArgument(OPTION_VERB, CommandLineArgument.ArgumentType.String, Strings.SendHttpMessage.HttpverbShort, Strings.SendHttpMessage.HttpverbLong, "POST"),
-                    new CommandLineArgument(OPTION_SENDASJSON, CommandLineArgument.ArgumentType.Boolean, Strings.SendHttpMessage.SendasjsonShort, Strings.SendHttpMessage.SendasjsonLong, "false"),
                     new CommandLineArgument(OPTION_LOG_LEVEL, CommandLineArgument.ArgumentType.Enumeration, Strings.ReportHelper.OptionLoglevellShort, Strings.ReportHelper.OptionLoglevelLong, DEFAULT_LOG_LEVEL.ToString(), null, Enum.GetNames(typeof(Logging.LogMessageType))),
                     new CommandLineArgument(OPTION_LOG_FILTER, CommandLineArgument.ArgumentType.String, Strings.ReportHelper.OptionLogfilterShort, Strings.ReportHelper.OptionLogfilterLong),
                     new CommandLineArgument(OPTION_MAX_LOG_LINES, CommandLineArgument.ArgumentType.Integer, Strings.ReportHelper.OptionmaxloglinesShort, Strings.ReportHelper.OptionmaxloglinesLong, DEFAULT_LOGLINES.ToString()),
-=======
-                    new CommandLineArgument(OPTION_RESULT_FORMAT,
-                        CommandLineArgument.ArgumentType.Enumeration,
-                        Strings.SendHttpMessage.ResultFormatShort,
-                        Strings.SendHttpMessage.ResultFormatLong(resultOutputFormatOptions),
-                        ResultExportFormat.Duplicati.ToString(),
-                        null,
-                        resultOutputFormatOptions)
->>>>>>> 36332ed2
-                });
+
+                    new CommandLineArgument(OPTION_RESULT_FORMAT, CommandLineArgument.ArgumentType.Enumeration, Strings.ReportHelper.ResultFormatShort, Strings.ReportHelper.ResultFormatLong(Enum.GetNames(typeof(ResultExportFormat))), DEFAULT_EXPORT_FORMAT.ToString(), null, Enum.GetNames(typeof(ResultExportFormat))),
+                });
             }
         }
 
@@ -190,6 +159,7 @@
         protected override string LogLevelOptionName => OPTION_LOG_LEVEL;
         protected override string LogFilterOptionName => OPTION_LOG_FILTER;
         protected override string LogLinesOptionName => OPTION_MAX_LOG_LINES;
+        protected override string ResultFormatOptionName => OPTION_RESULT_FORMAT;
 
 		/// <summary>
 		/// This method is the interception where the module can interact with the execution environment and modify the settings.
@@ -207,79 +177,38 @@
                 m_messageParameterName = DEFAULT_MESSAGE_PARAMETER_NAME;
 
             commandlineOptions.TryGetValue(OPTION_EXTRA_PARAMETERS, out m_extraParameters);
-            m_asJson = Library.Utility.Utility.ParseBoolOption(commandlineOptions, OPTION_SENDASJSON);
-
-<<<<<<< HEAD
             commandlineOptions.TryGetValue(OPTION_VERB, out m_verb);
             if (string.IsNullOrWhiteSpace(m_verb))
                 m_verb = "POST";
-=======
-            m_options = commandlineOptions;
-
-            string tmpResultFormat;
-            ResultExportFormat resultFormat;
-            if (!commandlineOptions.TryGetValue(OPTION_RESULT_FORMAT, out tmpResultFormat))
-            {
-                resultFormat = ResultExportFormat.Duplicati;
-            }
-            else if (!Enum.TryParse(tmpResultFormat, true, out resultFormat))
-            {
-                resultFormat = ResultExportFormat.Duplicati;
-            }
-
-            resultFormatSerializer = ResultFormatSerializerProvider.GetSerializer(resultFormat);
-
-            string tmp;
-            commandlineOptions.TryGetValue(OPTION_SENDLEVEL, out tmp);
-            if (!string.IsNullOrEmpty(tmp))
-                m_levels =
-                    tmp
-                    .Split(new string[] { "," }, StringSplitOptions.RemoveEmptyEntries)
-                    .Where(x => !string.IsNullOrWhiteSpace(x))
-                    .Select(x => x.Trim())
-                    .ToArray();
-
-            if (m_levels == null || m_levels.Length == 0)
-                m_levels =
-                    DEFAULT_LEVEL
-                    .Split(new string[] { "," }, StringSplitOptions.RemoveEmptyEntries)
-                    .Where(x => !string.IsNullOrWhiteSpace(x))
-                    .Select(x => x.Trim())
-                    .ToArray();
-
-            m_sendAll = Utility.Utility.ParseBoolOption(commandlineOptions, OPTION_SENDALL);
-
-            commandlineOptions.TryGetValue(OPTION_MESSAGE, out m_body);
-            if (string.IsNullOrEmpty(m_body))
-                m_body = DEFAULT_MESSAGE;
-        }
-
-        #endregion
-
-        #region Implementation of IGenericCallbackModule
->>>>>>> 36332ed2
 
             return true;
         }
 
-        #endregion
-
-
-        protected override void SendMessage(string subject, string message) {
+		#endregion
+
+		protected override string ReplaceTemplate(string input, object result, bool subjectline)
+		{
+            // No need to do the expansion as we throw away the result
+            if (subjectline)
+                return string.Empty;
+            return base.ReplaceTemplate(input, result, subjectline);
+		}
+
+        protected override void SendMessage(string subject, string body) {
             Exception ex = null;
 
             byte[] data;
             string contenttype;
 
-            if (m_asJson)
+            if (ExportFormat == ResultExportFormat.Json)
             {
                 contenttype = "application/json";
-                data = Encoding.UTF8.GetBytes(message);
+                data = Encoding.UTF8.GetBytes(body);
             }
             else
             {
                 contenttype = "application/x-www-form-urlencoded";
-                var postData = $"{m_messageParameterName}={System.Uri.EscapeDataString(message)}";
+                var postData = $"{m_messageParameterName}={System.Uri.EscapeDataString(body)}";
                 if (!string.IsNullOrEmpty(m_extraParameters))
                 {
                     postData += $"&{System.Uri.EscapeUriString(m_extraParameters)}";
@@ -332,100 +261,5 @@
             if (ex != null)
                 throw ex;
         }
-
-        /// <summary>
-        /// Helper method to perform template expansion
-        /// </summary>
-        /// <returns>The expanded template.</returns>
-        /// <param name="input">The input template.</param>
-        /// <param name="result">The result object.</param>
-        /// <param name="subjectline">If set to <c>true</c>, the result is intended for a subject or title line.</param>
-        protected override string ReplaceTemplate(string input, object result, bool subjectline)
-        {
-<<<<<<< HEAD
-            if (subjectline)
-                return string.Empty;
-            else
-            {
-                if (m_asJson)
-                    return SerializeAsJson(result, LogLines);
-                else
-                    return base.ReplaceTemplate(input, result, subjectline);
-            }
-        }
-=======
-            input = Regex.Replace(input, "\\%OPERATIONNAME\\%", m_operationname ?? "", RegexOptions.IgnoreCase | RegexOptions.CultureInvariant);
-            input = Regex.Replace(input, "\\%REMOTEURL\\%", m_remoteurl ?? "", RegexOptions.IgnoreCase | RegexOptions.CultureInvariant);
-            input = Regex.Replace(input, "\\%LOCALPATH\\%", m_localpath == null ? "" : string.Join(System.IO.Path.PathSeparator.ToString(), m_localpath), RegexOptions.IgnoreCase | RegexOptions.CultureInvariant);
-            input = Regex.Replace(input, "\\%PARSEDRESULT\\%", m_parsedresultlevel ?? "", RegexOptions.IgnoreCase | RegexOptions.CultureInvariant);
-
-            if (input.IndexOf("%RESULT%", StringComparison.OrdinalIgnoreCase) >= 0)
-            {
-                string resultExport = resultFormatSerializer.Serialize(result);
-                input = Regex.Replace(input, "\\%RESULT\\%", resultExport, RegexOptions.IgnoreCase | RegexOptions.CultureInvariant);
-            }
->>>>>>> 36332ed2
-
-        /// <summary>
-        /// Writes the result as a JSON formatted file
-        /// </summary>
-        /// <param name="result">The result object.</param>
-        /// <param name="loglines">The log lines to serialize.</param>
-        public static string SerializeAsJson(object result, IEnumerable<string> loglines)
-        {
-            var settings = new Newtonsoft.Json.JsonSerializerSettings
-            {
-                ContractResolver = new DynamicContractResolver(
-                        nameof(IBasicResults.Warnings),
-                        nameof(IBasicResults.Errors),
-                        nameof(IBasicResults.Messages)
-                ),
-                Formatting = Newtonsoft.Json.Formatting.None,
-                ReferenceLoopHandling = Newtonsoft.Json.ReferenceLoopHandling.Ignore,
-            };
-
-            return Newtonsoft.Json.JsonConvert.SerializeObject(
-                new { 
-                    Data = result, 
-                    LogLines = loglines 
-                },
-                settings
-            );
-        }
-
-
-        /// <summary>
-        /// Helper to filter the result classes properties
-        /// </summary>
-        private class DynamicContractResolver : Newtonsoft.Json.Serialization.DefaultContractResolver
-        {
-            /// <summary>
-            /// List of names to exclude
-            /// </summary>
-            private readonly HashSet<string> m_excludes;
-            /// <summary>
-            /// Initializes a new instance of the
-            /// <see cref="T:Duplicati.Library.Modules.Builtin.SendHttpMessage.DynamicContractResolver"/> class.
-            /// </summary>
-            /// <param name="names">The names to exclude.</param>
-            public DynamicContractResolver(params string[] names)
-            {
-                m_excludes = new HashSet<string>(names);
-            }
-
-            /// <summary>
-            /// Creates a filtered list of properties
-            /// </summary>
-            /// <returns>The filtered properties.</returns>
-            /// <param name="type">The type to create the list for.</param>
-            /// <param name="memberSerialization">Member serialization parameter.</param>
-            protected override IList<Newtonsoft.Json.Serialization.JsonProperty> CreateProperties(Type type, Newtonsoft.Json.MemberSerialization memberSerialization)
-            {
-                return base
-                    .CreateProperties(type, memberSerialization)
-                    .Where(x => !m_excludes.Contains(x.PropertyName))
-                    .ToList();
-            }
-        }
     }
 }