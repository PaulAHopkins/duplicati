﻿//  Copyright (C) 2015, The Duplicati Team
//  http://www.duplicati.com, info@duplicati.com
//
//  This library is free software; you can redistribute it and/or modify
//  it under the terms of the GNU Lesser General Public License as
//  published by the Free Software Foundation; either version 2.1 of the
//  License, or (at your option) any later version.
//
//  This library is distributed in the hope that it will be useful, but
//  WITHOUT ANY WARRANTY; without even the implied warranty of
//  MERCHANTABILITY or FITNESS FOR A PARTICULAR PURPOSE. See the GNU
//  Lesser General Public License for more details.
//
//  You should have received a copy of the GNU Lesser General Public
//  License along with this library; if not, write to the Free Software
//  Foundation, Inc., 59 Temple Place, Suite 330, Boston, MA 02111-1307 USA
using System;
using CoCoL;
using System.Threading.Tasks;
using System.IO;
using System.Collections.Generic;
using System.Linq;
using Duplicati.Library.Interface;
using Duplicati.Library.Main.Operation.Common;
using Duplicati.Library.Snapshots;

namespace Duplicati.Library.Main.Operation.Backup
{
    /// <summary>
    /// The file enumeration process takes a list of source folders as input,
    /// applies all filters requested and emits the filtered set of filenames
    /// to its output channel
    /// </summary>
    internal static class FileEnumerationProcess
    {
        /// <summary>
        /// The log tag to use
        /// </summary>
        private static readonly string FILTER_LOGTAG = Logging.Log.LogTagFromType(typeof(FileEnumerationProcess));

<<<<<<< HEAD
        public static Task Run(IEnumerable<string> sources, Snapshots.ISnapshotService snapshot, UsnJournalService journalService, FileAttributes attributeFilter, Duplicati.Library.Utility.IFilter sourcefilter, Duplicati.Library.Utility.IFilter emitfilter, Options.SymlinkStrategy symlinkPolicy, Options.HardlinkStrategy hardlinkPolicy, string[] changedfilelist, ITaskReader taskreader)
=======
        public static Task Run(Snapshots.ISnapshotService snapshot, FileAttributes attributeFilter, Duplicati.Library.Utility.IFilter sourcefilter, Duplicati.Library.Utility.IFilter emitfilter, Options.SymlinkStrategy symlinkPolicy, Options.HardlinkStrategy hardlinkPolicy, bool excludeemptyfolders, string[] ignorenames, string[] changedfilelist, Common.ITaskReader taskreader)
>>>>>>> 7be62373
        {
            return AutomationExtensions.RunTask(
            new
            {
                Output = Backup.Channels.SourcePaths.ForWrite
            },

            async self =>
            {
                var hardlinkmap = new Dictionary<string, string>();
                var mixinqueue = new Queue<string>();
                Duplicati.Library.Utility.IFilter enumeratefilter = emitfilter;

                bool includes;
                bool excludes;
                Library.Utility.FilterExpression.AnalyzeFilters(emitfilter, out includes, out excludes);
                if (includes && !excludes)
                    enumeratefilter = Library.Utility.FilterExpression.Combine(emitfilter, new Duplicati.Library.Utility.FilterExpression("*" + System.IO.Path.DirectorySeparatorChar, true));

                // Simplify checking for an empty list
                if (ignorenames != null && ignorenames.Length == 0)
                    ignorenames = null;

                // If we have a specific list, use that instead of enumerating the filesystem
                IEnumerable<string> worklist;
                if (changedfilelist != null && changedfilelist.Length > 0)
                {
                    worklist = changedfilelist.Where(x =>
                    {
                        var fa = FileAttributes.Normal;
                        try
                        {
                            fa = snapshot.GetAttributes(x);
                        }
                        catch
                        {
                        }

                        return AttributeFilterAsync(null, x, fa, snapshot, sourcefilter, hardlinkPolicy, symlinkPolicy, hardlinkmap, attributeFilter, enumeratefilter, ignorenames, mixinqueue).WaitForTask().Result;
                    });
                }
                else if (journalService != null)
                {
                    // use USN journal
                    try
                    {
                        // get filter identifying current source filter / sources configuration
                        // ReSharper disable once PossibleMultipleEnumeration
                        var configHash =  emitfilter.GetFilterHash() + Library.Utility.MD5HashHelper.GetHashString(Library.Utility.MD5HashHelper.GetHash(sources));

                        // filter sources using USN journal, to obtain a sub-set of files / folders that
                        // may have been modified
                        journalService.FilterSources(sources,
                            (root, path, attr) => AttributeFilterAsync(root, path, attr, snapshot, sourcefilter,
                                hardlinkPolicy, symlinkPolicy, hardlinkmap, attributeFilter, enumeratefilter,
                                mixinqueue).WaitForTask().Result, configHash);

                        // scan modified sources for modifications:
                        // the modified sources may contain non-existent files / folders, which need to 
                        // be removed before trying to enumerate them
                        worklist = journalService.Result.Files.Where(snapshot.FileExists)
                            .Concat(journalService.Result.Folders.Where(snapshot.DirectoryExists));
                    }
                    catch (CancelException)
                    {
                        return;
                    }
                }
                else
                {
<<<<<<< HEAD
                    worklist = snapshot.EnumerateFilesAndFolders(sources, (root, path, attr) => {
                        return AttributeFilterAsync(root, path, attr, snapshot, sourcefilter, hardlinkPolicy, symlinkPolicy, hardlinkmap, attributeFilter, enumeratefilter, mixinqueue).WaitForTask().Result;                        
                    }, (rootpath, path, ex) => {
=======
                    worklist = snapshot.EnumerateFilesAndFolders((root, path, attr) =>
                    {
                        return AttributeFilterAsync(root, path, attr, snapshot, sourcefilter, hardlinkPolicy, symlinkPolicy, hardlinkmap, attributeFilter, enumeratefilter, ignorenames, mixinqueue).WaitForTask().Result;
                    }, (rootpath, path, ex) =>
                    {
>>>>>>> 7be62373
                        Logging.Log.WriteWarningMessage(FILTER_LOGTAG, "FileAccessError", ex, "Error reported while accessing file: {0}", path);
                    });
                }

                var source = ExpandWorkList(worklist, mixinqueue, emitfilter, enumeratefilter);
                if (excludeemptyfolders)
                    source = ExcludeEmptyFolders(source);

                // Process each path, and dequeue the mixins with symlinks as we go
                foreach (var s in source)
                {
                    if (!await taskreader.ProgressAsync)
                        return;

                    await self.Output.WriteAsync(s);
                }
            });
        }

        /// <summary>
        /// A helper class to assist in excluding empty folders
        /// </summary>
        private class DirectoryStackEntry
        {
            /// <summary>
            /// The path for the folder
            /// </summary>
            public string Path;
            /// <summary>
            /// A flag indicating if any items are found in this folder
            /// </summary>
            public bool AnyEntries;

        }

        /// <summary>
        /// Excludes empty folders.
        /// </summary>
        /// <returns>The list without empty folders.</returns>
        /// <param name="source">The list with potential empty folders.</param>
        private static IEnumerable<string> ExcludeEmptyFolders(IEnumerable<string> source)
        {
            var pathstack = new Stack<DirectoryStackEntry>();

            foreach (var s in source)
            {
                // Keep track of directories
                var isDirectory = s[s.Length - 1] == System.IO.Path.DirectorySeparatorChar;
                if (isDirectory)
                {
                    while (pathstack.Count > 0 && !s.StartsWith(pathstack.Peek().Path, Library.Utility.Utility.ClientFilenameStringComparision))
                    {
                        var e = pathstack.Pop();
                        if (e.AnyEntries || pathstack.Count == 0)
                        {
                            // Propagate the any-flag upwards
                            if (pathstack.Count > 0)
                                pathstack.Peek().AnyEntries = true;
                                
                            yield return e.Path;
                        }
                        else
                            Logging.Log.WriteVerboseMessage(FILTER_LOGTAG, "ExcludingEmptyFolder", "Excluding empty folder {0}", e.Path);
                    }

                    if (pathstack.Count == 0 || s.StartsWith(pathstack.Peek().Path, Library.Utility.Utility.ClientFilenameStringComparision))
                    {
                        pathstack.Push(new DirectoryStackEntry() { Path = s });
                        continue;
                    }
                }
                // Just emit files
                else 
                {
                    if (pathstack.Count != 0)
                        pathstack.Peek().AnyEntries = true;
                    yield return s;
                }
            }

            while (pathstack.Count > 0)
            {
                var e = pathstack.Pop();
                if (e.AnyEntries|| pathstack.Count == 0)
                {
                    // Propagate the any-flag upwards
                    if (pathstack.Count > 0)
                        pathstack.Peek().AnyEntries = true;

                    yield return e.Path;
                }
            }
        }

        /// <summary>
        /// Re-integrates the mixin queue to form a strictly sequential list of results
        /// </summary>
        /// <returns>The expanded list.</returns>
        /// <param name="worklist">The basic enumerable.</param>
        /// <param name="mixinqueue">The mix in queue.</param>
        /// <param name="emitfilter">The emitfilter.</param>
        /// <param name="enumeratefilter">The enumeratefilter.</param>
        private static IEnumerable<string> ExpandWorkList(IEnumerable<string> worklist, Queue<string> mixinqueue, Library.Utility.IFilter emitfilter, Library.Utility.IFilter enumeratefilter)
        {
            // Process each path, and dequeue the mixins with symlinks as we go
            foreach (var s in worklist)
            {
                while (mixinqueue.Count > 0)
                    yield return mixinqueue.Dequeue();

                Library.Utility.IFilter m;
                if (emitfilter != enumeratefilter && !Library.Utility.FilterExpression.Matches(emitfilter, s, out m))
                    continue;

                yield return s;
            }

            // Trailing symlinks are caught here
            while (mixinqueue.Count > 0)
                yield return mixinqueue.Dequeue();
        }

        /// <summary>
        /// Plugin filter for enumerating a list of files.
        /// </summary>
        /// <returns>True if the path should be returned, false otherwise.</returns>
        /// <param name="rootpath">The root path that initiated this enumeration.</param>
        /// <param name="path">The current path.</param>
        /// <param name="attributes">The file or folder attributes.</param>
        private static async Task<bool> AttributeFilterAsync(string rootpath, string path, FileAttributes attributes, Snapshots.ISnapshotService snapshot, Library.Utility.IFilter sourcefilter, Options.HardlinkStrategy hardlinkPolicy, Options.SymlinkStrategy symlinkPolicy, Dictionary<string, string> hardlinkmap, FileAttributes attributeFilter, Duplicati.Library.Utility.IFilter enumeratefilter, string[] ignorenames, Queue<string> mixinqueue)
        {
			// Step 1, exclude block devices
			try
            {
                if (snapshot.IsBlockDevice(path))
                {
                    Logging.Log.WriteVerboseMessage(FILTER_LOGTAG, "ExcludingBlockDevice", "Excluding block device: {0}", path);
                    return false;
                }
            }
            catch (Exception ex)
            {
                Logging.Log.WriteWarningMessage(FILTER_LOGTAG, "PathProcessingError", ex, "Failed to process path: {0}", path);
                return false;
            }

            // Check if we explicitly include this entry
            Duplicati.Library.Utility.IFilter sourcematch;
            bool sourcematches;
            if (sourcefilter.Matches(path, out sourcematches, out sourcematch) && sourcematches)
            {
                Logging.Log.WriteVerboseMessage(FILTER_LOGTAG, "IncludingSourcePath", "Including source path: {0}", path);
                return true;
            }

            // If we have a hardlink strategy, obey it
            if (hardlinkPolicy != Options.HardlinkStrategy.All)
            {
                try
                {
                    var id = snapshot.HardlinkTargetID(path);
                    if (id != null)
                    {
                        if (hardlinkPolicy == Options.HardlinkStrategy.None)
                        {
                            Logging.Log.WriteVerboseMessage(FILTER_LOGTAG, "ExcludingHardlinkByPolicy", "Excluding hardlink: {0} ({1})", path, id);
                            return false;
                        }
                        else if (hardlinkPolicy == Options.HardlinkStrategy.First)
                        {
                            string prevPath;
                            if (hardlinkmap.TryGetValue(id, out prevPath))
                            {
                                Logging.Log.WriteVerboseMessage(FILTER_LOGTAG, "ExcludingDuplicateHardlink", "Excluding hardlink ({1}) for: {0}, previous hardlink: {2}", path, id, prevPath);
                                return false;
                            }
                            else
                            {
                                hardlinkmap.Add(id, path);
                            }
                        }
                    }
                }
                catch (Exception ex)
                {
                    Logging.Log.WriteWarningMessage(FILTER_LOGTAG, "PathProcessingError", ex, "Failed to process path: {0}", path);
                    return false;
                }                    
            }

            if (ignorenames != null && (attributes & FileAttributes.Directory) != 0)
            {
                try
                {
                    foreach (var n in ignorenames)
                    {
                        var ignorepath = SnapshotUtility.SystemIO.PathCombine(path, n);
                        if (snapshot.FileExists(ignorepath))
                        {
                            Logging.Log.WriteVerboseMessage(FILTER_LOGTAG, "ExcludingPathDueToIgnoreFile", "Excluding path because ignore file was found: {0}", ignorepath);
                            return false;
                        }
                    }
                }
                catch(Exception ex)
                {
                    Logging.Log.WriteWarningMessage(FILTER_LOGTAG, "PathProcessingError", ex, "Failed to process path: {0}", path);
                }
            }

            // If we exclude files based on attributes, filter that
            if ((attributeFilter & attributes) != 0)
            {
                Logging.Log.WriteVerboseMessage(FILTER_LOGTAG, "ExcludingPathFromAttributes", "Excluding path due to attribute filter: {0}", path);
                return false;
            }

            // Then check if the filename is not explicitly excluded by a filter
            Library.Utility.IFilter match;
            var filtermatch = false;
            if (!Library.Utility.FilterExpression.Matches(enumeratefilter, path, out match))
            {
                Logging.Log.WriteVerboseMessage(FILTER_LOGTAG, "ExcludingPathFromFilter", "Excluding path due to filter: {0} => {1}", path, match == null ? "null" : match.ToString());
                return false;
            }
            else if (match != null)
            {
                filtermatch = true;
                Logging.Log.WriteVerboseMessage(FILTER_LOGTAG, "IncludingPathFromFilter", "Including path due to filter: {0} => {1}", path, match.ToString());
            }

            // If the file is a symlink, apply special handling
            var isSymlink = snapshot.IsSymlink(path, attributes);
            string symlinkTarget = null;
            if (isSymlink)
                try { symlinkTarget = snapshot.GetSymlinkTarget(path); }
                catch (Exception ex) { Logging.Log.WriteExplicitMessage(FILTER_LOGTAG, "SymlinkTargetReadError", ex, "Failed to read symlink target for path: {0}", path); }

            if (isSymlink)
            {
                if (!string.IsNullOrWhiteSpace(symlinkTarget))
                {
                    if (symlinkPolicy == Options.SymlinkStrategy.Ignore)
                    {
                        Logging.Log.WriteVerboseMessage(FILTER_LOGTAG, "ExcludeSymlink", "Excluding symlink: {0}", path);
                        return false;
                    }

                    if (symlinkPolicy == Options.SymlinkStrategy.Store)
                    {
                        Logging.Log.WriteVerboseMessage(FILTER_LOGTAG, "StoreSymlink", "Storing symlink: {0}", path);

                        // We return false because we do not want to recurse into the path,
                        // but we add the symlink to the mixin so we process the symlink itself
                        mixinqueue.Enqueue(path);
                        return false;
                    }
                }
                else
                {
                    Logging.Log.WriteVerboseMessage(FILTER_LOGTAG, "FollowingEmptySymlink", "Treating empty symlink as regular path {0}", path);
                }
            }

            if (!filtermatch)
                Logging.Log.WriteVerboseMessage(FILTER_LOGTAG, "IncludingPath", "Including path as no filters matched: {0}", path);

            // All the way through, yes!
            return true;
        }
    }
}

<|MERGE_RESOLUTION|>--- conflicted
+++ resolved
@@ -1,399 +1,390 @@
-﻿//  Copyright (C) 2015, The Duplicati Team
-//  http://www.duplicati.com, info@duplicati.com
-//
-//  This library is free software; you can redistribute it and/or modify
-//  it under the terms of the GNU Lesser General Public License as
-//  published by the Free Software Foundation; either version 2.1 of the
-//  License, or (at your option) any later version.
-//
-//  This library is distributed in the hope that it will be useful, but
-//  WITHOUT ANY WARRANTY; without even the implied warranty of
-//  MERCHANTABILITY or FITNESS FOR A PARTICULAR PURPOSE. See the GNU
-//  Lesser General Public License for more details.
-//
-//  You should have received a copy of the GNU Lesser General Public
-//  License along with this library; if not, write to the Free Software
-//  Foundation, Inc., 59 Temple Place, Suite 330, Boston, MA 02111-1307 USA
-using System;
-using CoCoL;
-using System.Threading.Tasks;
-using System.IO;
-using System.Collections.Generic;
-using System.Linq;
-using Duplicati.Library.Interface;
-using Duplicati.Library.Main.Operation.Common;
-using Duplicati.Library.Snapshots;
-
-namespace Duplicati.Library.Main.Operation.Backup
-{
-    /// <summary>
-    /// The file enumeration process takes a list of source folders as input,
-    /// applies all filters requested and emits the filtered set of filenames
-    /// to its output channel
-    /// </summary>
-    internal static class FileEnumerationProcess
-    {
-        /// <summary>
-        /// The log tag to use
-        /// </summary>
-        private static readonly string FILTER_LOGTAG = Logging.Log.LogTagFromType(typeof(FileEnumerationProcess));
-
-<<<<<<< HEAD
-        public static Task Run(IEnumerable<string> sources, Snapshots.ISnapshotService snapshot, UsnJournalService journalService, FileAttributes attributeFilter, Duplicati.Library.Utility.IFilter sourcefilter, Duplicati.Library.Utility.IFilter emitfilter, Options.SymlinkStrategy symlinkPolicy, Options.HardlinkStrategy hardlinkPolicy, string[] changedfilelist, ITaskReader taskreader)
-=======
-        public static Task Run(Snapshots.ISnapshotService snapshot, FileAttributes attributeFilter, Duplicati.Library.Utility.IFilter sourcefilter, Duplicati.Library.Utility.IFilter emitfilter, Options.SymlinkStrategy symlinkPolicy, Options.HardlinkStrategy hardlinkPolicy, bool excludeemptyfolders, string[] ignorenames, string[] changedfilelist, Common.ITaskReader taskreader)
->>>>>>> 7be62373
-        {
-            return AutomationExtensions.RunTask(
-            new
-            {
-                Output = Backup.Channels.SourcePaths.ForWrite
-            },
-
-            async self =>
-            {
-                var hardlinkmap = new Dictionary<string, string>();
-                var mixinqueue = new Queue<string>();
-                Duplicati.Library.Utility.IFilter enumeratefilter = emitfilter;
-
-                bool includes;
-                bool excludes;
-                Library.Utility.FilterExpression.AnalyzeFilters(emitfilter, out includes, out excludes);
-                if (includes && !excludes)
-                    enumeratefilter = Library.Utility.FilterExpression.Combine(emitfilter, new Duplicati.Library.Utility.FilterExpression("*" + System.IO.Path.DirectorySeparatorChar, true));
-
-                // Simplify checking for an empty list
-                if (ignorenames != null && ignorenames.Length == 0)
-                    ignorenames = null;
-
-                // If we have a specific list, use that instead of enumerating the filesystem
-                IEnumerable<string> worklist;
-                if (changedfilelist != null && changedfilelist.Length > 0)
-                {
-                    worklist = changedfilelist.Where(x =>
-                    {
-                        var fa = FileAttributes.Normal;
-                        try
-                        {
-                            fa = snapshot.GetAttributes(x);
-                        }
-                        catch
-                        {
-                        }
-
-                        return AttributeFilterAsync(null, x, fa, snapshot, sourcefilter, hardlinkPolicy, symlinkPolicy, hardlinkmap, attributeFilter, enumeratefilter, ignorenames, mixinqueue).WaitForTask().Result;
-                    });
-                }
-                else if (journalService != null)
-                {
-                    // use USN journal
-                    try
-                    {
-                        // get filter identifying current source filter / sources configuration
-                        // ReSharper disable once PossibleMultipleEnumeration
-                        var configHash =  emitfilter.GetFilterHash() + Library.Utility.MD5HashHelper.GetHashString(Library.Utility.MD5HashHelper.GetHash(sources));
-
-                        // filter sources using USN journal, to obtain a sub-set of files / folders that
-                        // may have been modified
-                        journalService.FilterSources(sources,
-                            (root, path, attr) => AttributeFilterAsync(root, path, attr, snapshot, sourcefilter,
-                                hardlinkPolicy, symlinkPolicy, hardlinkmap, attributeFilter, enumeratefilter,
-                                mixinqueue).WaitForTask().Result, configHash);
-
-                        // scan modified sources for modifications:
-                        // the modified sources may contain non-existent files / folders, which need to 
-                        // be removed before trying to enumerate them
-                        worklist = journalService.Result.Files.Where(snapshot.FileExists)
-                            .Concat(journalService.Result.Folders.Where(snapshot.DirectoryExists));
-                    }
-                    catch (CancelException)
-                    {
-                        return;
-                    }
-                }
-                else
-                {
-<<<<<<< HEAD
-                    worklist = snapshot.EnumerateFilesAndFolders(sources, (root, path, attr) => {
-                        return AttributeFilterAsync(root, path, attr, snapshot, sourcefilter, hardlinkPolicy, symlinkPolicy, hardlinkmap, attributeFilter, enumeratefilter, mixinqueue).WaitForTask().Result;                        
-                    }, (rootpath, path, ex) => {
-=======
-                    worklist = snapshot.EnumerateFilesAndFolders((root, path, attr) =>
-                    {
-                        return AttributeFilterAsync(root, path, attr, snapshot, sourcefilter, hardlinkPolicy, symlinkPolicy, hardlinkmap, attributeFilter, enumeratefilter, ignorenames, mixinqueue).WaitForTask().Result;
-                    }, (rootpath, path, ex) =>
-                    {
->>>>>>> 7be62373
-                        Logging.Log.WriteWarningMessage(FILTER_LOGTAG, "FileAccessError", ex, "Error reported while accessing file: {0}", path);
-                    });
-                }
-
-                var source = ExpandWorkList(worklist, mixinqueue, emitfilter, enumeratefilter);
-                if (excludeemptyfolders)
-                    source = ExcludeEmptyFolders(source);
-
-                // Process each path, and dequeue the mixins with symlinks as we go
-                foreach (var s in source)
-                {
-                    if (!await taskreader.ProgressAsync)
-                        return;
-
-                    await self.Output.WriteAsync(s);
-                }
-            });
-        }
-
-        /// <summary>
-        /// A helper class to assist in excluding empty folders
-        /// </summary>
-        private class DirectoryStackEntry
-        {
-            /// <summary>
-            /// The path for the folder
-            /// </summary>
-            public string Path;
-            /// <summary>
-            /// A flag indicating if any items are found in this folder
-            /// </summary>
-            public bool AnyEntries;
-
-        }
-
-        /// <summary>
-        /// Excludes empty folders.
-        /// </summary>
-        /// <returns>The list without empty folders.</returns>
-        /// <param name="source">The list with potential empty folders.</param>
-        private static IEnumerable<string> ExcludeEmptyFolders(IEnumerable<string> source)
-        {
-            var pathstack = new Stack<DirectoryStackEntry>();
-
-            foreach (var s in source)
-            {
-                // Keep track of directories
-                var isDirectory = s[s.Length - 1] == System.IO.Path.DirectorySeparatorChar;
-                if (isDirectory)
-                {
-                    while (pathstack.Count > 0 && !s.StartsWith(pathstack.Peek().Path, Library.Utility.Utility.ClientFilenameStringComparision))
-                    {
-                        var e = pathstack.Pop();
-                        if (e.AnyEntries || pathstack.Count == 0)
-                        {
-                            // Propagate the any-flag upwards
-                            if (pathstack.Count > 0)
-                                pathstack.Peek().AnyEntries = true;
-                                
-                            yield return e.Path;
-                        }
-                        else
-                            Logging.Log.WriteVerboseMessage(FILTER_LOGTAG, "ExcludingEmptyFolder", "Excluding empty folder {0}", e.Path);
-                    }
-
-                    if (pathstack.Count == 0 || s.StartsWith(pathstack.Peek().Path, Library.Utility.Utility.ClientFilenameStringComparision))
-                    {
-                        pathstack.Push(new DirectoryStackEntry() { Path = s });
-                        continue;
-                    }
-                }
-                // Just emit files
-                else 
-                {
-                    if (pathstack.Count != 0)
-                        pathstack.Peek().AnyEntries = true;
-                    yield return s;
-                }
-            }
-
-            while (pathstack.Count > 0)
-            {
-                var e = pathstack.Pop();
-                if (e.AnyEntries|| pathstack.Count == 0)
-                {
-                    // Propagate the any-flag upwards
-                    if (pathstack.Count > 0)
-                        pathstack.Peek().AnyEntries = true;
-
-                    yield return e.Path;
-                }
-            }
-        }
-
-        /// <summary>
-        /// Re-integrates the mixin queue to form a strictly sequential list of results
-        /// </summary>
-        /// <returns>The expanded list.</returns>
-        /// <param name="worklist">The basic enumerable.</param>
-        /// <param name="mixinqueue">The mix in queue.</param>
-        /// <param name="emitfilter">The emitfilter.</param>
-        /// <param name="enumeratefilter">The enumeratefilter.</param>
-        private static IEnumerable<string> ExpandWorkList(IEnumerable<string> worklist, Queue<string> mixinqueue, Library.Utility.IFilter emitfilter, Library.Utility.IFilter enumeratefilter)
-        {
-            // Process each path, and dequeue the mixins with symlinks as we go
-            foreach (var s in worklist)
-            {
-                while (mixinqueue.Count > 0)
-                    yield return mixinqueue.Dequeue();
-
-                Library.Utility.IFilter m;
-                if (emitfilter != enumeratefilter && !Library.Utility.FilterExpression.Matches(emitfilter, s, out m))
-                    continue;
-
-                yield return s;
-            }
-
-            // Trailing symlinks are caught here
-            while (mixinqueue.Count > 0)
-                yield return mixinqueue.Dequeue();
-        }
-
-        /// <summary>
-        /// Plugin filter for enumerating a list of files.
-        /// </summary>
-        /// <returns>True if the path should be returned, false otherwise.</returns>
-        /// <param name="rootpath">The root path that initiated this enumeration.</param>
-        /// <param name="path">The current path.</param>
-        /// <param name="attributes">The file or folder attributes.</param>
-        private static async Task<bool> AttributeFilterAsync(string rootpath, string path, FileAttributes attributes, Snapshots.ISnapshotService snapshot, Library.Utility.IFilter sourcefilter, Options.HardlinkStrategy hardlinkPolicy, Options.SymlinkStrategy symlinkPolicy, Dictionary<string, string> hardlinkmap, FileAttributes attributeFilter, Duplicati.Library.Utility.IFilter enumeratefilter, string[] ignorenames, Queue<string> mixinqueue)
-        {
-			// Step 1, exclude block devices
-			try
-            {
-                if (snapshot.IsBlockDevice(path))
-                {
-                    Logging.Log.WriteVerboseMessage(FILTER_LOGTAG, "ExcludingBlockDevice", "Excluding block device: {0}", path);
-                    return false;
-                }
-            }
-            catch (Exception ex)
-            {
-                Logging.Log.WriteWarningMessage(FILTER_LOGTAG, "PathProcessingError", ex, "Failed to process path: {0}", path);
-                return false;
-            }
-
-            // Check if we explicitly include this entry
-            Duplicati.Library.Utility.IFilter sourcematch;
-            bool sourcematches;
-            if (sourcefilter.Matches(path, out sourcematches, out sourcematch) && sourcematches)
-            {
-                Logging.Log.WriteVerboseMessage(FILTER_LOGTAG, "IncludingSourcePath", "Including source path: {0}", path);
-                return true;
-            }
-
-            // If we have a hardlink strategy, obey it
-            if (hardlinkPolicy != Options.HardlinkStrategy.All)
-            {
-                try
-                {
-                    var id = snapshot.HardlinkTargetID(path);
-                    if (id != null)
-                    {
-                        if (hardlinkPolicy == Options.HardlinkStrategy.None)
-                        {
-                            Logging.Log.WriteVerboseMessage(FILTER_LOGTAG, "ExcludingHardlinkByPolicy", "Excluding hardlink: {0} ({1})", path, id);
-                            return false;
-                        }
-                        else if (hardlinkPolicy == Options.HardlinkStrategy.First)
-                        {
-                            string prevPath;
-                            if (hardlinkmap.TryGetValue(id, out prevPath))
-                            {
-                                Logging.Log.WriteVerboseMessage(FILTER_LOGTAG, "ExcludingDuplicateHardlink", "Excluding hardlink ({1}) for: {0}, previous hardlink: {2}", path, id, prevPath);
-                                return false;
-                            }
-                            else
-                            {
-                                hardlinkmap.Add(id, path);
-                            }
-                        }
-                    }
-                }
-                catch (Exception ex)
-                {
-                    Logging.Log.WriteWarningMessage(FILTER_LOGTAG, "PathProcessingError", ex, "Failed to process path: {0}", path);
-                    return false;
-                }                    
-            }
-
-            if (ignorenames != null && (attributes & FileAttributes.Directory) != 0)
-            {
-                try
-                {
-                    foreach (var n in ignorenames)
-                    {
-                        var ignorepath = SnapshotUtility.SystemIO.PathCombine(path, n);
-                        if (snapshot.FileExists(ignorepath))
-                        {
-                            Logging.Log.WriteVerboseMessage(FILTER_LOGTAG, "ExcludingPathDueToIgnoreFile", "Excluding path because ignore file was found: {0}", ignorepath);
-                            return false;
-                        }
-                    }
-                }
-                catch(Exception ex)
-                {
-                    Logging.Log.WriteWarningMessage(FILTER_LOGTAG, "PathProcessingError", ex, "Failed to process path: {0}", path);
-                }
-            }
-
-            // If we exclude files based on attributes, filter that
-            if ((attributeFilter & attributes) != 0)
-            {
-                Logging.Log.WriteVerboseMessage(FILTER_LOGTAG, "ExcludingPathFromAttributes", "Excluding path due to attribute filter: {0}", path);
-                return false;
-            }
-
-            // Then check if the filename is not explicitly excluded by a filter
-            Library.Utility.IFilter match;
-            var filtermatch = false;
-            if (!Library.Utility.FilterExpression.Matches(enumeratefilter, path, out match))
-            {
-                Logging.Log.WriteVerboseMessage(FILTER_LOGTAG, "ExcludingPathFromFilter", "Excluding path due to filter: {0} => {1}", path, match == null ? "null" : match.ToString());
-                return false;
-            }
-            else if (match != null)
-            {
-                filtermatch = true;
-                Logging.Log.WriteVerboseMessage(FILTER_LOGTAG, "IncludingPathFromFilter", "Including path due to filter: {0} => {1}", path, match.ToString());
-            }
-
-            // If the file is a symlink, apply special handling
-            var isSymlink = snapshot.IsSymlink(path, attributes);
-            string symlinkTarget = null;
-            if (isSymlink)
-                try { symlinkTarget = snapshot.GetSymlinkTarget(path); }
-                catch (Exception ex) { Logging.Log.WriteExplicitMessage(FILTER_LOGTAG, "SymlinkTargetReadError", ex, "Failed to read symlink target for path: {0}", path); }
-
-            if (isSymlink)
-            {
-                if (!string.IsNullOrWhiteSpace(symlinkTarget))
-                {
-                    if (symlinkPolicy == Options.SymlinkStrategy.Ignore)
-                    {
-                        Logging.Log.WriteVerboseMessage(FILTER_LOGTAG, "ExcludeSymlink", "Excluding symlink: {0}", path);
-                        return false;
-                    }
-
-                    if (symlinkPolicy == Options.SymlinkStrategy.Store)
-                    {
-                        Logging.Log.WriteVerboseMessage(FILTER_LOGTAG, "StoreSymlink", "Storing symlink: {0}", path);
-
-                        // We return false because we do not want to recurse into the path,
-                        // but we add the symlink to the mixin so we process the symlink itself
-                        mixinqueue.Enqueue(path);
-                        return false;
-                    }
-                }
-                else
-                {
-                    Logging.Log.WriteVerboseMessage(FILTER_LOGTAG, "FollowingEmptySymlink", "Treating empty symlink as regular path {0}", path);
-                }
-            }
-
-            if (!filtermatch)
-                Logging.Log.WriteVerboseMessage(FILTER_LOGTAG, "IncludingPath", "Including path as no filters matched: {0}", path);
-
-            // All the way through, yes!
-            return true;
-        }
-    }
-}
-
+﻿//  Copyright (C) 2015, The Duplicati Team
+//  http://www.duplicati.com, info@duplicati.com
+//
+//  This library is free software; you can redistribute it and/or modify
+//  it under the terms of the GNU Lesser General Public License as
+//  published by the Free Software Foundation; either version 2.1 of the
+//  License, or (at your option) any later version.
+//
+//  This library is distributed in the hope that it will be useful, but
+//  WITHOUT ANY WARRANTY; without even the implied warranty of
+//  MERCHANTABILITY or FITNESS FOR A PARTICULAR PURPOSE. See the GNU
+//  Lesser General Public License for more details.
+//
+//  You should have received a copy of the GNU Lesser General Public
+//  License along with this library; if not, write to the Free Software
+//  Foundation, Inc., 59 Temple Place, Suite 330, Boston, MA 02111-1307 USA
+using System;
+using CoCoL;
+using System.Threading.Tasks;
+using System.IO;
+using System.Collections.Generic;
+using System.Linq;
+using Duplicati.Library.Interface;
+using Duplicati.Library.Main.Operation.Common;
+using Duplicati.Library.Snapshots;
+
+namespace Duplicati.Library.Main.Operation.Backup
+{
+    /// <summary>
+    /// The file enumeration process takes a list of source folders as input,
+    /// applies all filters requested and emits the filtered set of filenames
+    /// to its output channel
+    /// </summary>
+    internal static class FileEnumerationProcess
+    {
+        /// <summary>
+        /// The log tag to use
+        /// </summary>
+        private static readonly string FILTER_LOGTAG = Logging.Log.LogTagFromType(typeof(FileEnumerationProcess));
+
+        public static Task Run(IEnumerable<string> sources, Snapshots.ISnapshotService snapshot, UsnJournalService journalService, FileAttributes attributeFilter, Duplicati.Library.Utility.IFilter sourcefilter, Duplicati.Library.Utility.IFilter emitfilter, Options.SymlinkStrategy symlinkPolicy, Options.HardlinkStrategy hardlinkPolicy, bool excludeemptyfolders, string[] ignorenames, string[] changedfilelist, ITaskReader taskreader)
+        {
+            return AutomationExtensions.RunTask(
+            new
+            {
+                Output = Backup.Channels.SourcePaths.ForWrite
+            },
+
+            async self =>
+            {
+                var hardlinkmap = new Dictionary<string, string>();
+                var mixinqueue = new Queue<string>();
+                Duplicati.Library.Utility.IFilter enumeratefilter = emitfilter;
+
+                bool includes;
+                bool excludes;
+                Library.Utility.FilterExpression.AnalyzeFilters(emitfilter, out includes, out excludes);
+                if (includes && !excludes)
+                    enumeratefilter = Library.Utility.FilterExpression.Combine(emitfilter, new Duplicati.Library.Utility.FilterExpression("*" + System.IO.Path.DirectorySeparatorChar, true));
+
+                // Simplify checking for an empty list
+                if (ignorenames != null && ignorenames.Length == 0)
+                    ignorenames = null;
+
+                // If we have a specific list, use that instead of enumerating the filesystem
+                IEnumerable<string> worklist;
+                if (changedfilelist != null && changedfilelist.Length > 0)
+                {
+                    worklist = changedfilelist.Where(x =>
+                    {
+                        var fa = FileAttributes.Normal;
+                        try
+                        {
+                            fa = snapshot.GetAttributes(x);
+                        }
+                        catch
+                        {
+                        }
+
+                        return AttributeFilterAsync(null, x, fa, snapshot, sourcefilter, hardlinkPolicy, symlinkPolicy, hardlinkmap, attributeFilter, enumeratefilter, ignorenames, mixinqueue).WaitForTask().Result;
+                    });
+                }
+                else if (journalService != null)
+                {
+                    // use USN journal
+                    try
+                    {
+                        // get filter identifying current source filter / sources configuration
+                        // ReSharper disable once PossibleMultipleEnumeration
+                        var configHash =  emitfilter.GetFilterHash() + Library.Utility.MD5HashHelper.GetHashString(Library.Utility.MD5HashHelper.GetHash(sources));
+
+                        // filter sources using USN journal, to obtain a sub-set of files / folders that
+                        // may have been modified
+                        journalService.FilterSources(sources,
+                            (root, path, attr) => AttributeFilterAsync(root, path, attr, snapshot, sourcefilter,
+                                hardlinkPolicy, symlinkPolicy, hardlinkmap, attributeFilter, enumeratefilter,
+                                ignorenames,
+                                mixinqueue).WaitForTask().Result, configHash);
+
+                        // scan modified sources for modifications:
+                        // the modified sources may contain non-existent files / folders, which need to 
+                        // be removed before trying to enumerate them
+                        worklist = journalService.Result.Files.Where(snapshot.FileExists)
+                            .Concat(journalService.Result.Folders.Where(snapshot.DirectoryExists));
+                    }
+                    catch (CancelException)
+                    {
+                        return;
+                    }
+                }
+                else
+                {
+                    worklist = snapshot.EnumerateFilesAndFolders(sources, (root, path, attr) =>
+                    {
+                        return AttributeFilterAsync(root, path, attr, snapshot, sourcefilter, hardlinkPolicy, symlinkPolicy, hardlinkmap, attributeFilter, enumeratefilter, ignorenames, mixinqueue).WaitForTask().Result;
+                    }, (rootpath, path, ex) =>
+                    {
+                        Logging.Log.WriteWarningMessage(FILTER_LOGTAG, "FileAccessError", ex, "Error reported while accessing file: {0}", path);
+                    });
+                }
+
+                var source = ExpandWorkList(worklist, mixinqueue, emitfilter, enumeratefilter);
+                if (excludeemptyfolders)
+                    source = ExcludeEmptyFolders(source);
+
+                // Process each path, and dequeue the mixins with symlinks as we go
+                foreach (var s in source)
+                {
+                    if (!await taskreader.ProgressAsync)
+                        return;
+
+                    await self.Output.WriteAsync(s);
+                }
+            });
+        }
+
+        /// <summary>
+        /// A helper class to assist in excluding empty folders
+        /// </summary>
+        private class DirectoryStackEntry
+        {
+            /// <summary>
+            /// The path for the folder
+            /// </summary>
+            public string Path;
+            /// <summary>
+            /// A flag indicating if any items are found in this folder
+            /// </summary>
+            public bool AnyEntries;
+
+        }
+
+        /// <summary>
+        /// Excludes empty folders.
+        /// </summary>
+        /// <returns>The list without empty folders.</returns>
+        /// <param name="source">The list with potential empty folders.</param>
+        private static IEnumerable<string> ExcludeEmptyFolders(IEnumerable<string> source)
+        {
+            var pathstack = new Stack<DirectoryStackEntry>();
+
+            foreach (var s in source)
+            {
+                // Keep track of directories
+                var isDirectory = s[s.Length - 1] == System.IO.Path.DirectorySeparatorChar;
+                if (isDirectory)
+                {
+                    while (pathstack.Count > 0 && !s.StartsWith(pathstack.Peek().Path, Library.Utility.Utility.ClientFilenameStringComparision))
+                    {
+                        var e = pathstack.Pop();
+                        if (e.AnyEntries || pathstack.Count == 0)
+                        {
+                            // Propagate the any-flag upwards
+                            if (pathstack.Count > 0)
+                                pathstack.Peek().AnyEntries = true;
+                                
+                            yield return e.Path;
+                        }
+                        else
+                            Logging.Log.WriteVerboseMessage(FILTER_LOGTAG, "ExcludingEmptyFolder", "Excluding empty folder {0}", e.Path);
+                    }
+
+                    if (pathstack.Count == 0 || s.StartsWith(pathstack.Peek().Path, Library.Utility.Utility.ClientFilenameStringComparision))
+                    {
+                        pathstack.Push(new DirectoryStackEntry() { Path = s });
+                        continue;
+                    }
+                }
+                // Just emit files
+                else 
+                {
+                    if (pathstack.Count != 0)
+                        pathstack.Peek().AnyEntries = true;
+                    yield return s;
+                }
+            }
+
+            while (pathstack.Count > 0)
+            {
+                var e = pathstack.Pop();
+                if (e.AnyEntries|| pathstack.Count == 0)
+                {
+                    // Propagate the any-flag upwards
+                    if (pathstack.Count > 0)
+                        pathstack.Peek().AnyEntries = true;
+
+                    yield return e.Path;
+                }
+            }
+        }
+
+        /// <summary>
+        /// Re-integrates the mixin queue to form a strictly sequential list of results
+        /// </summary>
+        /// <returns>The expanded list.</returns>
+        /// <param name="worklist">The basic enumerable.</param>
+        /// <param name="mixinqueue">The mix in queue.</param>
+        /// <param name="emitfilter">The emitfilter.</param>
+        /// <param name="enumeratefilter">The enumeratefilter.</param>
+        private static IEnumerable<string> ExpandWorkList(IEnumerable<string> worklist, Queue<string> mixinqueue, Library.Utility.IFilter emitfilter, Library.Utility.IFilter enumeratefilter)
+        {
+            // Process each path, and dequeue the mixins with symlinks as we go
+            foreach (var s in worklist)
+            {
+                while (mixinqueue.Count > 0)
+                    yield return mixinqueue.Dequeue();
+
+                Library.Utility.IFilter m;
+                if (emitfilter != enumeratefilter && !Library.Utility.FilterExpression.Matches(emitfilter, s, out m))
+                    continue;
+
+                yield return s;
+            }
+
+            // Trailing symlinks are caught here
+            while (mixinqueue.Count > 0)
+                yield return mixinqueue.Dequeue();
+        }
+
+        /// <summary>
+        /// Plugin filter for enumerating a list of files.
+        /// </summary>
+        /// <returns>True if the path should be returned, false otherwise.</returns>
+        /// <param name="rootpath">The root path that initiated this enumeration.</param>
+        /// <param name="path">The current path.</param>
+        /// <param name="attributes">The file or folder attributes.</param>
+        private static async Task<bool> AttributeFilterAsync(string rootpath, string path, FileAttributes attributes, Snapshots.ISnapshotService snapshot, Library.Utility.IFilter sourcefilter, Options.HardlinkStrategy hardlinkPolicy, Options.SymlinkStrategy symlinkPolicy, Dictionary<string, string> hardlinkmap, FileAttributes attributeFilter, Duplicati.Library.Utility.IFilter enumeratefilter, string[] ignorenames, Queue<string> mixinqueue)
+        {
+			// Step 1, exclude block devices
+			try
+            {
+                if (snapshot.IsBlockDevice(path))
+                {
+                    Logging.Log.WriteVerboseMessage(FILTER_LOGTAG, "ExcludingBlockDevice", "Excluding block device: {0}", path);
+                    return false;
+                }
+            }
+            catch (Exception ex)
+            {
+                Logging.Log.WriteWarningMessage(FILTER_LOGTAG, "PathProcessingError", ex, "Failed to process path: {0}", path);
+                return false;
+            }
+
+            // Check if we explicitly include this entry
+            Duplicati.Library.Utility.IFilter sourcematch;
+            bool sourcematches;
+            if (sourcefilter.Matches(path, out sourcematches, out sourcematch) && sourcematches)
+            {
+                Logging.Log.WriteVerboseMessage(FILTER_LOGTAG, "IncludingSourcePath", "Including source path: {0}", path);
+                return true;
+            }
+
+            // If we have a hardlink strategy, obey it
+            if (hardlinkPolicy != Options.HardlinkStrategy.All)
+            {
+                try
+                {
+                    var id = snapshot.HardlinkTargetID(path);
+                    if (id != null)
+                    {
+                        if (hardlinkPolicy == Options.HardlinkStrategy.None)
+                        {
+                            Logging.Log.WriteVerboseMessage(FILTER_LOGTAG, "ExcludingHardlinkByPolicy", "Excluding hardlink: {0} ({1})", path, id);
+                            return false;
+                        }
+                        else if (hardlinkPolicy == Options.HardlinkStrategy.First)
+                        {
+                            string prevPath;
+                            if (hardlinkmap.TryGetValue(id, out prevPath))
+                            {
+                                Logging.Log.WriteVerboseMessage(FILTER_LOGTAG, "ExcludingDuplicateHardlink", "Excluding hardlink ({1}) for: {0}, previous hardlink: {2}", path, id, prevPath);
+                                return false;
+                            }
+                            else
+                            {
+                                hardlinkmap.Add(id, path);
+                            }
+                        }
+                    }
+                }
+                catch (Exception ex)
+                {
+                    Logging.Log.WriteWarningMessage(FILTER_LOGTAG, "PathProcessingError", ex, "Failed to process path: {0}", path);
+                    return false;
+                }                    
+            }
+
+            if (ignorenames != null && (attributes & FileAttributes.Directory) != 0)
+            {
+                try
+                {
+                    foreach (var n in ignorenames)
+                    {
+                        var ignorepath = SnapshotUtility.SystemIO.PathCombine(path, n);
+                        if (snapshot.FileExists(ignorepath))
+                        {
+                            Logging.Log.WriteVerboseMessage(FILTER_LOGTAG, "ExcludingPathDueToIgnoreFile", "Excluding path because ignore file was found: {0}", ignorepath);
+                            return false;
+                        }
+                    }
+                }
+                catch(Exception ex)
+                {
+                    Logging.Log.WriteWarningMessage(FILTER_LOGTAG, "PathProcessingError", ex, "Failed to process path: {0}", path);
+                }
+            }
+
+            // If we exclude files based on attributes, filter that
+            if ((attributeFilter & attributes) != 0)
+            {
+                Logging.Log.WriteVerboseMessage(FILTER_LOGTAG, "ExcludingPathFromAttributes", "Excluding path due to attribute filter: {0}", path);
+                return false;
+            }
+
+            // Then check if the filename is not explicitly excluded by a filter
+            Library.Utility.IFilter match;
+            var filtermatch = false;
+            if (!Library.Utility.FilterExpression.Matches(enumeratefilter, path, out match))
+            {
+                Logging.Log.WriteVerboseMessage(FILTER_LOGTAG, "ExcludingPathFromFilter", "Excluding path due to filter: {0} => {1}", path, match == null ? "null" : match.ToString());
+                return false;
+            }
+            else if (match != null)
+            {
+                filtermatch = true;
+                Logging.Log.WriteVerboseMessage(FILTER_LOGTAG, "IncludingPathFromFilter", "Including path due to filter: {0} => {1}", path, match.ToString());
+            }
+
+            // If the file is a symlink, apply special handling
+            var isSymlink = snapshot.IsSymlink(path, attributes);
+            string symlinkTarget = null;
+            if (isSymlink)
+                try { symlinkTarget = snapshot.GetSymlinkTarget(path); }
+                catch (Exception ex) { Logging.Log.WriteExplicitMessage(FILTER_LOGTAG, "SymlinkTargetReadError", ex, "Failed to read symlink target for path: {0}", path); }
+
+            if (isSymlink)
+            {
+                if (!string.IsNullOrWhiteSpace(symlinkTarget))
+                {
+                    if (symlinkPolicy == Options.SymlinkStrategy.Ignore)
+                    {
+                        Logging.Log.WriteVerboseMessage(FILTER_LOGTAG, "ExcludeSymlink", "Excluding symlink: {0}", path);
+                        return false;
+                    }
+
+                    if (symlinkPolicy == Options.SymlinkStrategy.Store)
+                    {
+                        Logging.Log.WriteVerboseMessage(FILTER_LOGTAG, "StoreSymlink", "Storing symlink: {0}", path);
+
+                        // We return false because we do not want to recurse into the path,
+                        // but we add the symlink to the mixin so we process the symlink itself
+                        mixinqueue.Enqueue(path);
+                        return false;
+                    }
+                }
+                else
+                {
+                    Logging.Log.WriteVerboseMessage(FILTER_LOGTAG, "FollowingEmptySymlink", "Treating empty symlink as regular path {0}", path);
+                }
+            }
+
+            if (!filtermatch)
+                Logging.Log.WriteVerboseMessage(FILTER_LOGTAG, "IncludingPath", "Including path as no filters matched: {0}", path);
+
+            // All the way through, yes!
+            return true;
+        }
+    }
+}
+