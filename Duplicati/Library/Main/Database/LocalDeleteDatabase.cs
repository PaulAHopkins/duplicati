--- conflicted
+++ resolved
@@ -1,395 +1,389 @@
-//  Copyright (C) 2013, The Duplicati Team
-
-//  http://www.duplicati.com, opensource@duplicati.com
-//
-//  This library is free software; you can redistribute it and/or modify
-//  it under the terms of the GNU Lesser General Public License as
-//  published by the Free Software Foundation; either version 2.1 of the
-//  License, or (at your option) any later version.
-//
-//  This library is distributed in the hope that it will be useful, but
-//  WITHOUT ANY WARRANTY; without even the implied warranty of
-//  MERCHANTABILITY or FITNESS FOR A PARTICULAR PURPOSE. See the GNU
-//  Lesser General Public License for more details.
-//
-//  You should have received a copy of the GNU Lesser General Public
-//  License along with this library; if not, write to the Free Software
-//  Foundation, Inc., 59 Temple Place, Suite 330, Boston, MA 02111-1307 USA
-using System;
-using System.Collections.Generic;
-using System.Linq;
-using System.Text;
-using System.IO;
-
-namespace Duplicati.Library.Main.Database
-{
-    internal class LocalDeleteDatabase : LocalDatabase
-    {
-        /// <summary>
-        /// The tag used for logging
-        /// </summary>
-        private static readonly string LOGTAG = Logging.Log.LogTagFromType<LocalDeleteDatabase>();
-
-        private System.Data.IDbCommand m_moveBlockToNewVolumeCommand;
-
-        public LocalDeleteDatabase(string path, string operation)
-            : base(path, operation, true)
-        {
-            InitializeCommands();
-        }
-        
-        public LocalDeleteDatabase(LocalDatabase db)
-            : base(db)
-        {
-            InitializeCommands();
-        }
-        
-        private void InitializeCommands()
-        {
-            m_moveBlockToNewVolumeCommand = m_connection.CreateCommand();
-            
-            m_moveBlockToNewVolumeCommand.CommandText = @"UPDATE ""Block"" SET ""VolumeID"" = ? WHERE ""Hash"" = ? AND ""Size"" = ?";
-            m_moveBlockToNewVolumeCommand.AddParameters(3);
-        }
-        
-        private long GetLastFilesetID(System.Data.IDbCommand cmd)
-        {
-            return cmd.ExecuteScalarInt64(@"SELECT ""ID"" FROM ""Fileset"" ORDER BY ""Timestamp"" DESC LIMIT 1", -1);
-        }
-        
-        /// <summary>
-        /// Drops all entries related to operations listed in the table.
-        /// </summary>
-        /// <param name="toDelete">The fileset entries to delete</param>
-        /// <param name="transaction">The transaction to execute the commands in</param>
-        /// <returns>A list of filesets to delete</returns>
-        public IEnumerable<KeyValuePair<string, long>> DropFilesetsFromTable(DateTime[] toDelete, System.Data.IDbTransaction transaction)
-        {
-            using(var cmd = m_connection.CreateCommand())
-            {
-                cmd.Transaction = transaction;
-
-                var q = "";
-                foreach(var n in toDelete)
-                    if (q.Length == 0)
-                        q = "?";
-                    else
-                        q += ",?";
-                        
-                //First we remove unwanted entries
-                var deleted = cmd.ExecuteNonQuery(@"DELETE FROM ""Fileset"" WHERE ""Timestamp"" IN (" + q + @") ", toDelete.Select(x => NormalizeDateTimeToEpochSeconds(x)).Cast<object>().ToArray());
-    
-                if (deleted != toDelete.Length)
-                    throw new Exception(string.Format("Unexpected number of deleted filesets {0} vs {1}", deleted, toDelete.Length));
-    
-                //Then we delete anything that is no longer being referenced
-                cmd.ExecuteNonQuery(@"DELETE FROM ""FilesetEntry"" WHERE ""FilesetID"" NOT IN (SELECT DISTINCT ""ID"" FROM ""Fileset"")");
-<<<<<<< HEAD
-                cmd.ExecuteNonQuery(@"DELETE FROM ""ChangeJournalData"" WHERE ""FilesetID"" NOT IN (SELECT DISTINCT ""ID"" FROM ""Fileset"")");
-                cmd.ExecuteNonQuery(@"DELETE FROM ""File"" WHERE ""ID"" NOT IN (SELECT DISTINCT ""FileID"" FROM ""FilesetEntry"") ");
-                cmd.ExecuteNonQuery(@"DELETE FROM ""Metadataset"" WHERE ""ID"" NOT IN (SELECT DISTINCT ""MetadataID"" FROM ""File"") ");
-                cmd.ExecuteNonQuery(@"DELETE FROM ""Blockset"" WHERE ""ID"" NOT IN (SELECT DISTINCT ""BlocksetID"" FROM ""File"" UNION SELECT DISTINCT ""BlocksetID"" FROM ""Metadataset"") ");
-=======
-                cmd.ExecuteNonQuery(@"DELETE FROM ""FileLookup"" WHERE ""ID"" NOT IN (SELECT DISTINCT ""FileID"" FROM ""FilesetEntry"") ");
-                cmd.ExecuteNonQuery(@"DELETE FROM ""Metadataset"" WHERE ""ID"" NOT IN (SELECT DISTINCT ""MetadataID"" FROM ""FileLookup"") ");
-                cmd.ExecuteNonQuery(@"DELETE FROM ""Blockset"" WHERE ""ID"" NOT IN (SELECT DISTINCT ""BlocksetID"" FROM ""FileLookup"" UNION SELECT DISTINCT ""BlocksetID"" FROM ""Metadataset"") ");
->>>>>>> a8a32ea1
-                cmd.ExecuteNonQuery(@"DELETE FROM ""BlocksetEntry"" WHERE ""BlocksetID"" NOT IN (SELECT DISTINCT ""ID"" FROM ""Blockset"") ");
-                cmd.ExecuteNonQuery(@"DELETE FROM ""BlocklistHash"" WHERE ""BlocksetID"" NOT IN (SELECT DISTINCT ""ID"" FROM ""Blockset"") ");
-                
-                //We save the block info for the remote files, before we delete it
-                cmd.ExecuteNonQuery(@"INSERT INTO ""DeletedBlock"" (""Hash"", ""Size"", ""VolumeID"") SELECT ""Hash"", ""Size"", ""VolumeID"" FROM ""Block"" WHERE ""ID"" NOT IN (SELECT DISTINCT ""BlockID"" AS ""BlockID"" FROM ""BlocksetEntry"" UNION SELECT DISTINCT ""ID"" FROM ""Block"", ""BlocklistHash"" WHERE ""Block"".""Hash"" = ""BlocklistHash"".""Hash"") ");
-                cmd.ExecuteNonQuery(@"DELETE FROM ""Block"" WHERE ""ID"" NOT IN (SELECT DISTINCT ""BlockID"" FROM ""BlocksetEntry"" UNION SELECT DISTINCT ""ID"" FROM ""Block"", ""BlocklistHash"" WHERE ""Block"".""Hash"" = ""BlocklistHash"".""Hash"") ");        
-    
-                //Find all remote filesets that are no longer required, and mark them as delete
-                var updated = cmd.ExecuteNonQuery(@"UPDATE ""RemoteVolume"" SET ""State"" = ? WHERE ""Type"" = ? AND ""State"" IN (?, ?) AND ""ID"" NOT IN (SELECT ""VolumeID"" FROM ""Fileset"") ", RemoteVolumeState.Deleting.ToString(), RemoteVolumeType.Files.ToString(), RemoteVolumeState.Uploaded.ToString(), RemoteVolumeState.Verified.ToString());
-    
-                if (deleted != updated)
-                    throw new Exception(string.Format("Unexpected number of remote volumes marked as deleted. Found {0} filesets, but {1} volumes", deleted, updated));
-    
-                using (var rd = cmd.ExecuteReader(@"SELECT ""Name"", ""Size"" FROM ""RemoteVolume"" WHERE ""Type"" = ? AND ""State"" = ? ", RemoteVolumeType.Files.ToString(), RemoteVolumeState.Deleting.ToString()))
-                while (rd.Read())
-                    yield return new KeyValuePair<string, long>(rd.GetString(0), rd.ConvertValueToInt64(1));
-            }
-        }
-
-        private struct VolumeUsage
-        {
-            public string Name;
-            public long DataSize;
-            public long WastedSize;
-            public long CompressedSize;
-            
-            public VolumeUsage(string name, long datasize, long wastedsize, long compressedsize)
-            {
-                this.Name = name;
-                this.DataSize = datasize;
-                this.WastedSize = wastedsize;
-                this.CompressedSize = compressedsize;
-            }
-        }
-
-        /// <summary>
-        /// Returns the number of bytes stored in each volume,
-        /// and the number of bytes no longer needed in each volume.
-        /// The sizes are the uncompressed values.
-        /// </summary>
-        /// <returns>A list of tuples with name, datasize, wastedbytes.</returns>
-        private IEnumerable<VolumeUsage> GetWastedSpaceReport(System.Data.IDbTransaction transaction)
-        {
-            var tmptablename = "UsageReport-" + Library.Utility.Utility.ByteArrayAsHexString(Guid.NewGuid().ToByteArray());
-            
-            var usedBlocks = @"SELECT SUM(""Block"".""Size"") AS ""ActiveSize"", ""Block"".""VolumeID"" AS ""VolumeID"" FROM ""Block"", ""Remotevolume"" WHERE ""Block"".""VolumeID"" = ""Remotevolume"".""ID"" AND ""Block"".""ID"" NOT IN (SELECT ""Block"".""ID"" FROM ""Block"",""DeletedBlock"" WHERE ""Block"".""Hash"" = ""DeletedBlock"".""Hash"" AND ""Block"".""Size"" = ""DeletedBlock"".""Size"") GROUP BY ""Block"".""VolumeID"" ";
-            var lastmodifiedFile = @"SELECT ""Block"".""VolumeID"" AS ""VolumeID"", ""Fileset"".""Timestamp"" AS ""Sorttime"" FROM ""Fileset"", ""FilesetEntry"", ""FileLookup"", ""BlocksetEntry"", ""Block"" WHERE ""FilesetEntry"".""FileID"" = ""FileLookup"".""ID"" AND ""FileLookup"".""BlocksetID"" = ""BlocksetEntry"".""BlocksetID"" AND ""BlocksetEntry"".""BlockID"" = ""Block"".""ID"" AND ""Fileset"".""ID"" = ""FilesetEntry"".""FilesetID"" ";
-            var lastmodifiedMetadata = @"SELECT ""Block"".""VolumeID"" AS ""VolumeID"", ""Fileset"".""Timestamp"" AS ""Sorttime"" FROM ""Fileset"", ""FilesetEntry"", ""FileLookup"", ""BlocksetEntry"", ""Block"", ""Metadataset"" WHERE ""FilesetEntry"".""FileID"" = ""FileLookup"".""ID"" AND ""FileLookup"".""MetadataID"" = ""Metadataset"".""ID"" AND ""Metadataset"".""BlocksetID"" = ""BlocksetEntry"".""BlocksetID"" AND ""BlocksetEntry"".""BlockID"" = ""Block"".""ID"" AND ""Fileset"".""ID"" = ""FilesetEntry"".""FilesetID"" ";
-            var scantime = @"SELECT ""VolumeID"" AS ""VolumeID"", MIN(""Sorttime"") AS ""Sorttime"" FROM (" + lastmodifiedFile + @" UNION " + lastmodifiedMetadata + @") GROUP BY ""VolumeID"" ";
-            var active = @"SELECT ""A"".""ActiveSize"" AS ""ActiveSize"",  0 AS ""InactiveSize"", ""A"".""VolumeID"" AS ""VolumeID"", CASE WHEN ""B"".""Sorttime"" IS NULL THEN 0 ELSE ""B"".""Sorttime"" END AS ""Sorttime"" FROM (" + usedBlocks + @") A LEFT OUTER JOIN (" + scantime + @") B ON ""B"".""VolumeID"" = ""A"".""VolumeID"" ";
-            
-            var inactive = @"SELECT 0 AS ""ActiveSize"", SUM(""Size"") AS ""InactiveSize"", ""VolumeID"" AS ""VolumeID"", 0 AS ""SortScantime"" FROM ""DeletedBlock"" GROUP BY ""VolumeID"" ";
-            var empty = @"SELECT 0 AS ""ActiveSize"", 0 AS ""InactiveSize"", ""Remotevolume"".""ID"" AS ""VolumeID"", 0 AS ""SortScantime"" FROM ""Remotevolume"" WHERE ""Remotevolume"".""Type"" = ? AND ""Remotevolume"".""State"" IN (?, ?) AND ""Remotevolume"".""ID"" NOT IN (SELECT ""VolumeID"" FROM ""Block"") ";
-            
-            var combined = active + " UNION " + inactive + " UNION " + empty;
-            var collected = @"SELECT ""VolumeID"" AS ""VolumeID"", SUM(""ActiveSize"") AS ""ActiveSize"", SUM(""InactiveSize"") AS ""InactiveSize"", MAX(""Sortime"") AS ""Sorttime"" FROM (" + combined + @") GROUP BY ""VolumeID"" ";
-            var createtable = @"CREATE TEMPORARY TABLE """ + tmptablename + @""" AS " + collected;
-                        
-            using (var cmd = m_connection.CreateCommand())
-            {
-                cmd.Transaction = transaction;
-                try
-                {
-                    cmd.ExecuteNonQuery(createtable, RemoteVolumeType.Blocks.ToString(), RemoteVolumeState.Uploaded.ToString(), RemoteVolumeState.Verified.ToString());
-                    using (var rd = cmd.ExecuteReader(string.Format(@"SELECT ""A"".""Name"", ""B"".""ActiveSize"", ""B"".""InactiveSize"", ""A"".""Size"" FROM ""Remotevolume"" A, ""{0}"" B WHERE ""A"".""ID"" = ""B"".""VolumeID"" ORDER BY ""B"".""Sorttime"" ASC ", tmptablename)))
-                        while (rd.Read())
-                            yield return new VolumeUsage(rd.GetValue(0).ToString(), rd.ConvertValueToInt64(1, 0) + rd.ConvertValueToInt64(2, 0), rd.ConvertValueToInt64(2, 0), rd.ConvertValueToInt64(3, 0));
-                }
-                finally 
-                {
-                    try { cmd.ExecuteNonQuery(string.Format(@"DROP TABLE IF EXISTS ""{0}"" ", tmptablename)); }
-                    catch { }
-                }
-            }
-        }
-        
-        public interface ICompactReport
-        {
-            IEnumerable<string> DeleteableVolumes { get; }
-            IEnumerable<string> CompactableVolumes { get; }
-            bool ShouldReclaim { get; }
-            bool ShouldCompact { get; }
-            void ReportCompactData(); 
-        }
-        
-        private class CompactReport : ICompactReport
-        {
-            private IEnumerable<VolumeUsage> m_report;
-            private IEnumerable<VolumeUsage> m_cleandelete;
-            private IEnumerable<VolumeUsage> m_wastevolumes;
-            private IEnumerable<VolumeUsage> m_smallvolumes;
-            
-            private long m_deletablevolumes;
-            private long m_wastedspace;
-            private long m_smallspace;
-            private long m_fullsize;
-            private long m_smallvolumecount;
-            
-            private long m_wastethreshold;
-            private long m_volsize;
-            private long m_maxsmallfilecount;
-            
-            public CompactReport(long volsize, long wastethreshold, long smallfilesize, long maxsmallfilecount, IEnumerable<VolumeUsage> report)
-            {
-                m_report = report;
-                
-                m_cleandelete = (from n in m_report where n.DataSize <= n.WastedSize select n).ToArray();
-                m_wastevolumes = from n in m_report where ((((n.WastedSize / (float)n.DataSize) * 100) >= wastethreshold) || (((n.WastedSize / (float)volsize) * 100) >= wastethreshold)) && !m_cleandelete.Contains(n) select n;
-                m_smallvolumes = from n in m_report where n.CompressedSize <= smallfilesize && !m_cleandelete.Contains(n) select n;
-
-                m_wastethreshold = wastethreshold;
-                m_volsize = volsize;
-                m_maxsmallfilecount = maxsmallfilecount;
-
-                m_deletablevolumes = m_cleandelete.Count();
-                m_fullsize = report.Select(x => x.DataSize).Sum();
-                
-                m_wastedspace = m_wastevolumes.Select(x => x.WastedSize).Sum();
-                m_smallspace = m_smallvolumes.Select(x => x.CompressedSize).Sum();
-                m_smallvolumecount = m_smallvolumes.Count();
-            }
-            
-            public void ReportCompactData()
-            {
-                var wastepercentage = ((m_wastedspace / (float)m_fullsize) * 100);
-                Logging.Log.WriteVerboseMessage(LOGTAG, "FullyDeletableCount", "Found {0} fully deletable volume(s)", m_deletablevolumes);
-                Logging.Log.WriteVerboseMessage(LOGTAG, "SmallVolumeCount", "Found {0} small volumes(s) with a total size of {1}", m_smallvolumes.Count(), Library.Utility.Utility.FormatSizeString(m_smallspace));
-                Logging.Log.WriteVerboseMessage(LOGTAG, "WastedSpaceVolumes", "Found {0} volume(s) with a total of {1:F2}% wasted space ({2} of {3})", m_wastevolumes.Count(), wastepercentage, Library.Utility.Utility.FormatSizeString(m_wastedspace), Library.Utility.Utility.FormatSizeString(m_fullsize));
-
-                if (m_deletablevolumes > 0)
-                    Logging.Log.WriteInformationMessage(LOGTAG, "CompactReason", "Compacting because there are {0} fully deletable volume(s)", m_deletablevolumes);
-                else if (wastepercentage >= m_wastethreshold && m_wastevolumes.Count() >= 2)
-                    Logging.Log.WriteInformationMessage(LOGTAG, "CompactReason", "Compacting because there is {0:F2}% wasted space and the limit is {1}%", wastepercentage, m_wastethreshold);
-                else if (m_smallspace > m_volsize)
-                    Logging.Log.WriteInformationMessage(LOGTAG, "CompactReason", "Compacting because there are {0} in small volumes and the volume size is {1}", Library.Utility.Utility.FormatSizeString(m_smallspace), Library.Utility.Utility.FormatSizeString(m_volsize));
-                else if (m_smallvolumecount > m_maxsmallfilecount)
-                    Logging.Log.WriteInformationMessage(LOGTAG, "CompactReason", "Compacting because there are {0} small volumes and the maximum is {1}", m_smallvolumecount, m_maxsmallfilecount);
-                else
-                    Logging.Log.WriteInformationMessage(LOGTAG, "CompactReason", "Compacting not required");
-            }
-            
-            public bool ShouldReclaim
-            {
-                get 
-                {
-                    return m_deletablevolumes > 0;
-                }
-            }
-            
-            public bool ShouldCompact
-            {
-                get 
-                {
-                    return (((m_wastedspace / (float)m_fullsize) * 100) >= m_wastethreshold && m_wastevolumes.Count() >= 2) || m_smallspace > m_volsize || m_smallvolumecount > m_maxsmallfilecount;
-                }
-            }
-
-            public IEnumerable<string> DeleteableVolumes 
-            { 
-                get { return from n in m_cleandelete select n.Name; } 
-            }
-            
-            public IEnumerable<string> CompactableVolumes 
-            { 
-                get 
-                { 
-                    //The order matters, we compact old volumes together first,
-                    // as we anticipate old data will stay around, where never data
-                    // is more likely to be discarded again
-                    return m_wastevolumes.Union(m_smallvolumes).Select(x => x.Name).Distinct();
-                } 
-            }
-        }
-        
-        public ICompactReport GetCompactReport(long volsize, long wastethreshold, long smallfilesize, long maxsmallfilecount, System.Data.IDbTransaction transaction)
-        {
-            return new CompactReport(volsize, wastethreshold, smallfilesize, maxsmallfilecount, GetWastedSpaceReport(transaction).ToList());
-        }
-        
-                
-        public interface IBlockQuery : IDisposable
-        {
-            bool UseBlock(string hash, long size, System.Data.IDbTransaction transaction);
-        }
-        
-        private class BlockQuery : IBlockQuery
-        {
-            private System.Data.IDbCommand m_command;
-
-            public BlockQuery(System.Data.IDbConnection con, Options options, System.Data.IDbTransaction transaction)
-            {
-                m_command = con.CreateCommand();
-                m_command.Transaction = transaction;
-
-                m_command.Parameters.Clear();
-                m_command.CommandText = @"SELECT ""VolumeID"" FROM ""Block"" WHERE ""Hash"" = ? AND ""Size"" = ? ";
-                m_command.AddParameters(2);
-            }
-            
-            public bool UseBlock(string hash, long size, System.Data.IDbTransaction transaction)
-            {                
-                m_command.Transaction = transaction;
-                m_command.SetParameterValue(0, hash);    
-                m_command.SetParameterValue(1, size);
-                var r = m_command.ExecuteScalar();
-                return r != null && r != DBNull.Value;
-            }
-            
-            public void Dispose()
-            {
-                if (m_command != null)
-                    try { m_command.Dispose(); }
-                    finally { m_command = null; }
-            }
-        }
-        
-        /// <summary>
-        /// Builds a lookup table to enable faster response to block queries
-        /// </summary>
-        public IBlockQuery CreateBlockQueryHelper(Options options, System.Data.IDbTransaction transaction)
-        {
-            return new BlockQuery(m_connection, options, transaction);
-        }
-
-        public void MoveBlockToNewVolume(string hash, long size, long volumeID, System.Data.IDbTransaction tr)
-        {
-            m_moveBlockToNewVolumeCommand.SetParameterValue(0, volumeID);
-            m_moveBlockToNewVolumeCommand.SetParameterValue(1, hash);
-            m_moveBlockToNewVolumeCommand.SetParameterValue(2, size);
-            m_moveBlockToNewVolumeCommand.Transaction = tr;
-            var c = m_moveBlockToNewVolumeCommand.ExecuteNonQuery();
-            if (c != 1)
-                throw new Exception("Unexpected update result");
-        }
-        
-        /// <summary>
-        /// Calculates the sequence in which files should be deleted based on their relations.
-        /// </summary>
-        /// <returns>The deletable volumes.</returns>
-        /// <param name="deleteableVolumes">Block volumes slated for deletion.</param>
-        public IEnumerable<IRemoteVolume> GetDeletableVolumes(IEnumerable<IRemoteVolume> deleteableVolumes, System.Data.IDbTransaction transaction)
-        {
-            using(var cmd = m_connection.CreateCommand())
-            {
-                // Although the generated index volumes are always in pairs,
-                // this code handles many-to-many relations between
-                // index files and block volumes, should this be added later
-                var lookupBlock = new Dictionary<string, List<IRemoteVolume>>();
-                var lookupIndexfiles = new Dictionary<string, List<string>>();
-                
-                cmd.Transaction = transaction;
-                
-                using(var rd = cmd.ExecuteReader(@"SELECT ""C"".""Name"", ""B"".""Name"", ""B"".""Hash"", ""B"".""Size"" FROM ""IndexBlockLink"" A, ""RemoteVolume"" B, ""RemoteVolume"" C WHERE ""A"".""IndexVolumeID"" = ""B"".""ID"" AND ""A"".""BlockVolumeID"" = ""C"".""ID"" AND ""B"".""Hash"" IS NOT NULL AND ""B"".""Size"" IS NOT NULL "))
-                    while(rd.Read())
-                    {
-                        var name = rd.GetValue(0).ToString();
-                        List<IRemoteVolume> indexfileList;
-                        if (!lookupBlock.TryGetValue(name, out indexfileList))
-                        {    
-                            indexfileList = new List<IRemoteVolume>();
-                            lookupBlock.Add(name, indexfileList);
-                        }
-                        
-                        var v = new RemoteVolume(rd.GetString(1), rd.GetString(2), rd.GetInt64(3));
-                        indexfileList.Add(v);
-
-                        List<string> blockList;
-                        if (!lookupIndexfiles.TryGetValue(v.Name, out blockList))
-                        {    
-                            blockList = new List<string>();
-                            lookupIndexfiles.Add(v.Name, blockList);
-                        }
-                        blockList.Add(name);
-                    }
-
-                foreach(var r in deleteableVolumes.Distinct())
-                {
-                    // Return the input
-                    yield return r;
-                    List<IRemoteVolume> indexfileList;
-                    if (lookupBlock.TryGetValue(r.Name, out indexfileList))
-                        foreach(var sh in indexfileList)
-                        {
-                            List<string> backref;
-                            if (lookupIndexfiles.TryGetValue(sh.Name, out backref))
-                            {
-                                //If this is the last reference, 
-                                // remove the index file as well
-                                if (backref.Remove(r.Name) && backref.Count == 0)
-                                    yield return sh;
-                            }
-                        }
-                }
-            }
-        }
-
-    }
-}
-
+//  Copyright (C) 2013, The Duplicati Team
+
+//  http://www.duplicati.com, opensource@duplicati.com
+//
+//  This library is free software; you can redistribute it and/or modify
+//  it under the terms of the GNU Lesser General Public License as
+//  published by the Free Software Foundation; either version 2.1 of the
+//  License, or (at your option) any later version.
+//
+//  This library is distributed in the hope that it will be useful, but
+//  WITHOUT ANY WARRANTY; without even the implied warranty of
+//  MERCHANTABILITY or FITNESS FOR A PARTICULAR PURPOSE. See the GNU
+//  Lesser General Public License for more details.
+//
+//  You should have received a copy of the GNU Lesser General Public
+//  License along with this library; if not, write to the Free Software
+//  Foundation, Inc., 59 Temple Place, Suite 330, Boston, MA 02111-1307 USA
+using System;
+using System.Collections.Generic;
+using System.Linq;
+using System.Text;
+using System.IO;
+
+namespace Duplicati.Library.Main.Database
+{
+    internal class LocalDeleteDatabase : LocalDatabase
+    {
+        /// <summary>
+        /// The tag used for logging
+        /// </summary>
+        private static readonly string LOGTAG = Logging.Log.LogTagFromType<LocalDeleteDatabase>();
+
+        private System.Data.IDbCommand m_moveBlockToNewVolumeCommand;
+
+        public LocalDeleteDatabase(string path, string operation)
+            : base(path, operation, true)
+        {
+            InitializeCommands();
+        }
+        
+        public LocalDeleteDatabase(LocalDatabase db)
+            : base(db)
+        {
+            InitializeCommands();
+        }
+        
+        private void InitializeCommands()
+        {
+            m_moveBlockToNewVolumeCommand = m_connection.CreateCommand();
+            
+            m_moveBlockToNewVolumeCommand.CommandText = @"UPDATE ""Block"" SET ""VolumeID"" = ? WHERE ""Hash"" = ? AND ""Size"" = ?";
+            m_moveBlockToNewVolumeCommand.AddParameters(3);
+        }
+        
+        private long GetLastFilesetID(System.Data.IDbCommand cmd)
+        {
+            return cmd.ExecuteScalarInt64(@"SELECT ""ID"" FROM ""Fileset"" ORDER BY ""Timestamp"" DESC LIMIT 1", -1);
+        }
+        
+        /// <summary>
+        /// Drops all entries related to operations listed in the table.
+        /// </summary>
+        /// <param name="toDelete">The fileset entries to delete</param>
+        /// <param name="transaction">The transaction to execute the commands in</param>
+        /// <returns>A list of filesets to delete</returns>
+        public IEnumerable<KeyValuePair<string, long>> DropFilesetsFromTable(DateTime[] toDelete, System.Data.IDbTransaction transaction)
+        {
+            using(var cmd = m_connection.CreateCommand())
+            {
+                cmd.Transaction = transaction;
+
+                var q = "";
+                foreach(var n in toDelete)
+                    if (q.Length == 0)
+                        q = "?";
+                    else
+                        q += ",?";
+                        
+                //First we remove unwanted entries
+                var deleted = cmd.ExecuteNonQuery(@"DELETE FROM ""Fileset"" WHERE ""Timestamp"" IN (" + q + @") ", toDelete.Select(x => NormalizeDateTimeToEpochSeconds(x)).Cast<object>().ToArray());
+    
+                if (deleted != toDelete.Length)
+                    throw new Exception(string.Format("Unexpected number of deleted filesets {0} vs {1}", deleted, toDelete.Length));
+    
+                //Then we delete anything that is no longer being referenced
+                cmd.ExecuteNonQuery(@"DELETE FROM ""FilesetEntry"" WHERE ""FilesetID"" NOT IN (SELECT DISTINCT ""ID"" FROM ""Fileset"")");
+                cmd.ExecuteNonQuery(@"DELETE FROM ""ChangeJournalData"" WHERE ""FilesetID"" NOT IN (SELECT DISTINCT ""ID"" FROM ""Fileset"")");
+                cmd.ExecuteNonQuery(@"DELETE FROM ""FileLookup"" WHERE ""ID"" NOT IN (SELECT DISTINCT ""FileID"" FROM ""FilesetEntry"") ");
+                cmd.ExecuteNonQuery(@"DELETE FROM ""Metadataset"" WHERE ""ID"" NOT IN (SELECT DISTINCT ""MetadataID"" FROM ""FileLookup"") ");
+                cmd.ExecuteNonQuery(@"DELETE FROM ""Blockset"" WHERE ""ID"" NOT IN (SELECT DISTINCT ""BlocksetID"" FROM ""FileLookup"" UNION SELECT DISTINCT ""BlocksetID"" FROM ""Metadataset"") ");
+                cmd.ExecuteNonQuery(@"DELETE FROM ""BlocksetEntry"" WHERE ""BlocksetID"" NOT IN (SELECT DISTINCT ""ID"" FROM ""Blockset"") ");
+                cmd.ExecuteNonQuery(@"DELETE FROM ""BlocklistHash"" WHERE ""BlocksetID"" NOT IN (SELECT DISTINCT ""ID"" FROM ""Blockset"") ");
+                
+                //We save the block info for the remote files, before we delete it
+                cmd.ExecuteNonQuery(@"INSERT INTO ""DeletedBlock"" (""Hash"", ""Size"", ""VolumeID"") SELECT ""Hash"", ""Size"", ""VolumeID"" FROM ""Block"" WHERE ""ID"" NOT IN (SELECT DISTINCT ""BlockID"" AS ""BlockID"" FROM ""BlocksetEntry"" UNION SELECT DISTINCT ""ID"" FROM ""Block"", ""BlocklistHash"" WHERE ""Block"".""Hash"" = ""BlocklistHash"".""Hash"") ");
+                cmd.ExecuteNonQuery(@"DELETE FROM ""Block"" WHERE ""ID"" NOT IN (SELECT DISTINCT ""BlockID"" FROM ""BlocksetEntry"" UNION SELECT DISTINCT ""ID"" FROM ""Block"", ""BlocklistHash"" WHERE ""Block"".""Hash"" = ""BlocklistHash"".""Hash"") ");        
+    
+                //Find all remote filesets that are no longer required, and mark them as delete
+                var updated = cmd.ExecuteNonQuery(@"UPDATE ""RemoteVolume"" SET ""State"" = ? WHERE ""Type"" = ? AND ""State"" IN (?, ?) AND ""ID"" NOT IN (SELECT ""VolumeID"" FROM ""Fileset"") ", RemoteVolumeState.Deleting.ToString(), RemoteVolumeType.Files.ToString(), RemoteVolumeState.Uploaded.ToString(), RemoteVolumeState.Verified.ToString());
+    
+                if (deleted != updated)
+                    throw new Exception(string.Format("Unexpected number of remote volumes marked as deleted. Found {0} filesets, but {1} volumes", deleted, updated));
+    
+                using (var rd = cmd.ExecuteReader(@"SELECT ""Name"", ""Size"" FROM ""RemoteVolume"" WHERE ""Type"" = ? AND ""State"" = ? ", RemoteVolumeType.Files.ToString(), RemoteVolumeState.Deleting.ToString()))
+                while (rd.Read())
+                    yield return new KeyValuePair<string, long>(rd.GetString(0), rd.ConvertValueToInt64(1));
+            }
+        }
+
+        private struct VolumeUsage
+        {
+            public string Name;
+            public long DataSize;
+            public long WastedSize;
+            public long CompressedSize;
+            
+            public VolumeUsage(string name, long datasize, long wastedsize, long compressedsize)
+            {
+                this.Name = name;
+                this.DataSize = datasize;
+                this.WastedSize = wastedsize;
+                this.CompressedSize = compressedsize;
+            }
+        }
+
+        /// <summary>
+        /// Returns the number of bytes stored in each volume,
+        /// and the number of bytes no longer needed in each volume.
+        /// The sizes are the uncompressed values.
+        /// </summary>
+        /// <returns>A list of tuples with name, datasize, wastedbytes.</returns>
+        private IEnumerable<VolumeUsage> GetWastedSpaceReport(System.Data.IDbTransaction transaction)
+        {
+            var tmptablename = "UsageReport-" + Library.Utility.Utility.ByteArrayAsHexString(Guid.NewGuid().ToByteArray());
+            
+            var usedBlocks = @"SELECT SUM(""Block"".""Size"") AS ""ActiveSize"", ""Block"".""VolumeID"" AS ""VolumeID"" FROM ""Block"", ""Remotevolume"" WHERE ""Block"".""VolumeID"" = ""Remotevolume"".""ID"" AND ""Block"".""ID"" NOT IN (SELECT ""Block"".""ID"" FROM ""Block"",""DeletedBlock"" WHERE ""Block"".""Hash"" = ""DeletedBlock"".""Hash"" AND ""Block"".""Size"" = ""DeletedBlock"".""Size"") GROUP BY ""Block"".""VolumeID"" ";
+            var lastmodifiedFile = @"SELECT ""Block"".""VolumeID"" AS ""VolumeID"", ""Fileset"".""Timestamp"" AS ""Sorttime"" FROM ""Fileset"", ""FilesetEntry"", ""FileLookup"", ""BlocksetEntry"", ""Block"" WHERE ""FilesetEntry"".""FileID"" = ""FileLookup"".""ID"" AND ""FileLookup"".""BlocksetID"" = ""BlocksetEntry"".""BlocksetID"" AND ""BlocksetEntry"".""BlockID"" = ""Block"".""ID"" AND ""Fileset"".""ID"" = ""FilesetEntry"".""FilesetID"" ";
+            var lastmodifiedMetadata = @"SELECT ""Block"".""VolumeID"" AS ""VolumeID"", ""Fileset"".""Timestamp"" AS ""Sorttime"" FROM ""Fileset"", ""FilesetEntry"", ""FileLookup"", ""BlocksetEntry"", ""Block"", ""Metadataset"" WHERE ""FilesetEntry"".""FileID"" = ""FileLookup"".""ID"" AND ""FileLookup"".""MetadataID"" = ""Metadataset"".""ID"" AND ""Metadataset"".""BlocksetID"" = ""BlocksetEntry"".""BlocksetID"" AND ""BlocksetEntry"".""BlockID"" = ""Block"".""ID"" AND ""Fileset"".""ID"" = ""FilesetEntry"".""FilesetID"" ";
+            var scantime = @"SELECT ""VolumeID"" AS ""VolumeID"", MIN(""Sorttime"") AS ""Sorttime"" FROM (" + lastmodifiedFile + @" UNION " + lastmodifiedMetadata + @") GROUP BY ""VolumeID"" ";
+            var active = @"SELECT ""A"".""ActiveSize"" AS ""ActiveSize"",  0 AS ""InactiveSize"", ""A"".""VolumeID"" AS ""VolumeID"", CASE WHEN ""B"".""Sorttime"" IS NULL THEN 0 ELSE ""B"".""Sorttime"" END AS ""Sorttime"" FROM (" + usedBlocks + @") A LEFT OUTER JOIN (" + scantime + @") B ON ""B"".""VolumeID"" = ""A"".""VolumeID"" ";
+            
+            var inactive = @"SELECT 0 AS ""ActiveSize"", SUM(""Size"") AS ""InactiveSize"", ""VolumeID"" AS ""VolumeID"", 0 AS ""SortScantime"" FROM ""DeletedBlock"" GROUP BY ""VolumeID"" ";
+            var empty = @"SELECT 0 AS ""ActiveSize"", 0 AS ""InactiveSize"", ""Remotevolume"".""ID"" AS ""VolumeID"", 0 AS ""SortScantime"" FROM ""Remotevolume"" WHERE ""Remotevolume"".""Type"" = ? AND ""Remotevolume"".""State"" IN (?, ?) AND ""Remotevolume"".""ID"" NOT IN (SELECT ""VolumeID"" FROM ""Block"") ";
+            
+            var combined = active + " UNION " + inactive + " UNION " + empty;
+            var collected = @"SELECT ""VolumeID"" AS ""VolumeID"", SUM(""ActiveSize"") AS ""ActiveSize"", SUM(""InactiveSize"") AS ""InactiveSize"", MAX(""Sortime"") AS ""Sorttime"" FROM (" + combined + @") GROUP BY ""VolumeID"" ";
+            var createtable = @"CREATE TEMPORARY TABLE """ + tmptablename + @""" AS " + collected;
+                        
+            using (var cmd = m_connection.CreateCommand())
+            {
+                cmd.Transaction = transaction;
+                try
+                {
+                    cmd.ExecuteNonQuery(createtable, RemoteVolumeType.Blocks.ToString(), RemoteVolumeState.Uploaded.ToString(), RemoteVolumeState.Verified.ToString());
+                    using (var rd = cmd.ExecuteReader(string.Format(@"SELECT ""A"".""Name"", ""B"".""ActiveSize"", ""B"".""InactiveSize"", ""A"".""Size"" FROM ""Remotevolume"" A, ""{0}"" B WHERE ""A"".""ID"" = ""B"".""VolumeID"" ORDER BY ""B"".""Sorttime"" ASC ", tmptablename)))
+                        while (rd.Read())
+                            yield return new VolumeUsage(rd.GetValue(0).ToString(), rd.ConvertValueToInt64(1, 0) + rd.ConvertValueToInt64(2, 0), rd.ConvertValueToInt64(2, 0), rd.ConvertValueToInt64(3, 0));
+                }
+                finally 
+                {
+                    try { cmd.ExecuteNonQuery(string.Format(@"DROP TABLE IF EXISTS ""{0}"" ", tmptablename)); }
+                    catch { }
+                }
+            }
+        }
+        
+        public interface ICompactReport
+        {
+            IEnumerable<string> DeleteableVolumes { get; }
+            IEnumerable<string> CompactableVolumes { get; }
+            bool ShouldReclaim { get; }
+            bool ShouldCompact { get; }
+            void ReportCompactData(); 
+        }
+        
+        private class CompactReport : ICompactReport
+        {
+            private IEnumerable<VolumeUsage> m_report;
+            private IEnumerable<VolumeUsage> m_cleandelete;
+            private IEnumerable<VolumeUsage> m_wastevolumes;
+            private IEnumerable<VolumeUsage> m_smallvolumes;
+            
+            private long m_deletablevolumes;
+            private long m_wastedspace;
+            private long m_smallspace;
+            private long m_fullsize;
+            private long m_smallvolumecount;
+            
+            private long m_wastethreshold;
+            private long m_volsize;
+            private long m_maxsmallfilecount;
+            
+            public CompactReport(long volsize, long wastethreshold, long smallfilesize, long maxsmallfilecount, IEnumerable<VolumeUsage> report)
+            {
+                m_report = report;
+                
+                m_cleandelete = (from n in m_report where n.DataSize <= n.WastedSize select n).ToArray();
+                m_wastevolumes = from n in m_report where ((((n.WastedSize / (float)n.DataSize) * 100) >= wastethreshold) || (((n.WastedSize / (float)volsize) * 100) >= wastethreshold)) && !m_cleandelete.Contains(n) select n;
+                m_smallvolumes = from n in m_report where n.CompressedSize <= smallfilesize && !m_cleandelete.Contains(n) select n;
+
+                m_wastethreshold = wastethreshold;
+                m_volsize = volsize;
+                m_maxsmallfilecount = maxsmallfilecount;
+
+                m_deletablevolumes = m_cleandelete.Count();
+                m_fullsize = report.Select(x => x.DataSize).Sum();
+                
+                m_wastedspace = m_wastevolumes.Select(x => x.WastedSize).Sum();
+                m_smallspace = m_smallvolumes.Select(x => x.CompressedSize).Sum();
+                m_smallvolumecount = m_smallvolumes.Count();
+            }
+            
+            public void ReportCompactData()
+            {
+                var wastepercentage = ((m_wastedspace / (float)m_fullsize) * 100);
+                Logging.Log.WriteVerboseMessage(LOGTAG, "FullyDeletableCount", "Found {0} fully deletable volume(s)", m_deletablevolumes);
+                Logging.Log.WriteVerboseMessage(LOGTAG, "SmallVolumeCount", "Found {0} small volumes(s) with a total size of {1}", m_smallvolumes.Count(), Library.Utility.Utility.FormatSizeString(m_smallspace));
+                Logging.Log.WriteVerboseMessage(LOGTAG, "WastedSpaceVolumes", "Found {0} volume(s) with a total of {1:F2}% wasted space ({2} of {3})", m_wastevolumes.Count(), wastepercentage, Library.Utility.Utility.FormatSizeString(m_wastedspace), Library.Utility.Utility.FormatSizeString(m_fullsize));
+
+                if (m_deletablevolumes > 0)
+                    Logging.Log.WriteInformationMessage(LOGTAG, "CompactReason", "Compacting because there are {0} fully deletable volume(s)", m_deletablevolumes);
+                else if (wastepercentage >= m_wastethreshold && m_wastevolumes.Count() >= 2)
+                    Logging.Log.WriteInformationMessage(LOGTAG, "CompactReason", "Compacting because there is {0:F2}% wasted space and the limit is {1}%", wastepercentage, m_wastethreshold);
+                else if (m_smallspace > m_volsize)
+                    Logging.Log.WriteInformationMessage(LOGTAG, "CompactReason", "Compacting because there are {0} in small volumes and the volume size is {1}", Library.Utility.Utility.FormatSizeString(m_smallspace), Library.Utility.Utility.FormatSizeString(m_volsize));
+                else if (m_smallvolumecount > m_maxsmallfilecount)
+                    Logging.Log.WriteInformationMessage(LOGTAG, "CompactReason", "Compacting because there are {0} small volumes and the maximum is {1}", m_smallvolumecount, m_maxsmallfilecount);
+                else
+                    Logging.Log.WriteInformationMessage(LOGTAG, "CompactReason", "Compacting not required");
+            }
+            
+            public bool ShouldReclaim
+            {
+                get 
+                {
+                    return m_deletablevolumes > 0;
+                }
+            }
+            
+            public bool ShouldCompact
+            {
+                get 
+                {
+                    return (((m_wastedspace / (float)m_fullsize) * 100) >= m_wastethreshold && m_wastevolumes.Count() >= 2) || m_smallspace > m_volsize || m_smallvolumecount > m_maxsmallfilecount;
+                }
+            }
+
+            public IEnumerable<string> DeleteableVolumes 
+            { 
+                get { return from n in m_cleandelete select n.Name; } 
+            }
+            
+            public IEnumerable<string> CompactableVolumes 
+            { 
+                get 
+                { 
+                    //The order matters, we compact old volumes together first,
+                    // as we anticipate old data will stay around, where never data
+                    // is more likely to be discarded again
+                    return m_wastevolumes.Union(m_smallvolumes).Select(x => x.Name).Distinct();
+                } 
+            }
+        }
+        
+        public ICompactReport GetCompactReport(long volsize, long wastethreshold, long smallfilesize, long maxsmallfilecount, System.Data.IDbTransaction transaction)
+        {
+            return new CompactReport(volsize, wastethreshold, smallfilesize, maxsmallfilecount, GetWastedSpaceReport(transaction).ToList());
+        }
+        
+                
+        public interface IBlockQuery : IDisposable
+        {
+            bool UseBlock(string hash, long size, System.Data.IDbTransaction transaction);
+        }
+        
+        private class BlockQuery : IBlockQuery
+        {
+            private System.Data.IDbCommand m_command;
+
+            public BlockQuery(System.Data.IDbConnection con, Options options, System.Data.IDbTransaction transaction)
+            {
+                m_command = con.CreateCommand();
+                m_command.Transaction = transaction;
+
+                m_command.Parameters.Clear();
+                m_command.CommandText = @"SELECT ""VolumeID"" FROM ""Block"" WHERE ""Hash"" = ? AND ""Size"" = ? ";
+                m_command.AddParameters(2);
+            }
+            
+            public bool UseBlock(string hash, long size, System.Data.IDbTransaction transaction)
+            {                
+                m_command.Transaction = transaction;
+                m_command.SetParameterValue(0, hash);    
+                m_command.SetParameterValue(1, size);
+                var r = m_command.ExecuteScalar();
+                return r != null && r != DBNull.Value;
+            }
+            
+            public void Dispose()
+            {
+                if (m_command != null)
+                    try { m_command.Dispose(); }
+                    finally { m_command = null; }
+            }
+        }
+        
+        /// <summary>
+        /// Builds a lookup table to enable faster response to block queries
+        /// </summary>
+        public IBlockQuery CreateBlockQueryHelper(Options options, System.Data.IDbTransaction transaction)
+        {
+            return new BlockQuery(m_connection, options, transaction);
+        }
+
+        public void MoveBlockToNewVolume(string hash, long size, long volumeID, System.Data.IDbTransaction tr)
+        {
+            m_moveBlockToNewVolumeCommand.SetParameterValue(0, volumeID);
+            m_moveBlockToNewVolumeCommand.SetParameterValue(1, hash);
+            m_moveBlockToNewVolumeCommand.SetParameterValue(2, size);
+            m_moveBlockToNewVolumeCommand.Transaction = tr;
+            var c = m_moveBlockToNewVolumeCommand.ExecuteNonQuery();
+            if (c != 1)
+                throw new Exception("Unexpected update result");
+        }
+        
+        /// <summary>
+        /// Calculates the sequence in which files should be deleted based on their relations.
+        /// </summary>
+        /// <returns>The deletable volumes.</returns>
+        /// <param name="deleteableVolumes">Block volumes slated for deletion.</param>
+        public IEnumerable<IRemoteVolume> GetDeletableVolumes(IEnumerable<IRemoteVolume> deleteableVolumes, System.Data.IDbTransaction transaction)
+        {
+            using(var cmd = m_connection.CreateCommand())
+            {
+                // Although the generated index volumes are always in pairs,
+                // this code handles many-to-many relations between
+                // index files and block volumes, should this be added later
+                var lookupBlock = new Dictionary<string, List<IRemoteVolume>>();
+                var lookupIndexfiles = new Dictionary<string, List<string>>();
+                
+                cmd.Transaction = transaction;
+                
+                using(var rd = cmd.ExecuteReader(@"SELECT ""C"".""Name"", ""B"".""Name"", ""B"".""Hash"", ""B"".""Size"" FROM ""IndexBlockLink"" A, ""RemoteVolume"" B, ""RemoteVolume"" C WHERE ""A"".""IndexVolumeID"" = ""B"".""ID"" AND ""A"".""BlockVolumeID"" = ""C"".""ID"" AND ""B"".""Hash"" IS NOT NULL AND ""B"".""Size"" IS NOT NULL "))
+                    while(rd.Read())
+                    {
+                        var name = rd.GetValue(0).ToString();
+                        List<IRemoteVolume> indexfileList;
+                        if (!lookupBlock.TryGetValue(name, out indexfileList))
+                        {    
+                            indexfileList = new List<IRemoteVolume>();
+                            lookupBlock.Add(name, indexfileList);
+                        }
+                        
+                        var v = new RemoteVolume(rd.GetString(1), rd.GetString(2), rd.GetInt64(3));
+                        indexfileList.Add(v);
+
+                        List<string> blockList;
+                        if (!lookupIndexfiles.TryGetValue(v.Name, out blockList))
+                        {    
+                            blockList = new List<string>();
+                            lookupIndexfiles.Add(v.Name, blockList);
+                        }
+                        blockList.Add(name);
+                    }
+
+                foreach(var r in deleteableVolumes.Distinct())
+                {
+                    // Return the input
+                    yield return r;
+                    List<IRemoteVolume> indexfileList;
+                    if (lookupBlock.TryGetValue(r.Name, out indexfileList))
+                        foreach(var sh in indexfileList)
+                        {
+                            List<string> backref;
+                            if (lookupIndexfiles.TryGetValue(sh.Name, out backref))
+                            {
+                                //If this is the last reference, 
+                                // remove the index file as well
+                                if (backref.Remove(r.Name) && backref.Count == 0)
+                                    yield return sh;
+                            }
+                        }
+                }
+            }
+        }
+
+    }
+}
+