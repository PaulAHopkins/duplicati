﻿#region Disclaimer / License
// Copyright (C) 2015, The Duplicati Team
// http://www.duplicati.com, info@duplicati.com
// 
// This library is free software; you can redistribute it and/or
// modify it under the terms of the GNU Lesser General Public
// License as published by the Free Software Foundation; either
// version 2.1 of the License, or (at your option) any later version.
// 
// This library is distributed in the hope that it will be useful,
// but WITHOUT ANY WARRANTY; without even the implied warranty of
// MERCHANTABILITY or FITNESS FOR A PARTICULAR PURPOSE.  See the GNU
// Lesser General Public License for more details.
// 
// You should have received a copy of the GNU Lesser General Public
// License along with this library; if not, write to the Free Software
// Foundation, Inc., 51 Franklin Street, Fifth Floor, Boston, MA  02110-1301  USA
// 
#endregion

using System;
using System.Collections;
using System.Collections.Generic;
using System.ComponentModel;
using System.Diagnostics;
using System.Linq;
using System.Runtime.InteropServices;
using System.Runtime.Serialization;
using Duplicati.Library.Common;
using Duplicati.Library.Common.IO;
using Microsoft.Win32.SafeHandles;

namespace Duplicati.Library.Snapshots
{
    /// <summary>
    /// Class that encapsulates USN journal access to a single volume
    /// </summary>
    public sealed class USNJournal : IDisposable
    {
        [Flags]
        public enum ChangeReason
        {
            None = 0,
            Modified = 1,
            Created = 2,
            Deleted = 4,
            RenamedFrom = 8,
            RenamedTo = 16,
            Any = Modified | Created | Deleted | RenamedFrom | RenamedTo
        }

        [Flags]
        public enum EntryType
        {
            Directory = 1,
            File = 2,
            Any = Directory | File
        }

        /// <summary>
        /// The volume this USN points to
        /// </summary>
        private readonly string m_volume;

        /// <summary>
        /// The FileNameReferenceNumber for the root folder
        /// </summary>
        private readonly ulong m_volumeRootRefNumber;

        /// <summary>
        /// This is a cache of all the filesystem entries found on the drive
        /// </summary>
        private IReadOnlyCollection<Record> m_entryList;

        /// <summary>
        /// The current USN journal from the device
        /// </summary>
        private readonly Win32USN.USN_JOURNAL_DATA_V0 m_journal;

        /// <summary>
        /// Start USN of current cached m_entryList
        /// </summary>
        private long m_startUsn;

        /// <summary>
        /// The safe filehandle
        /// </summary>
        private SafeFileHandle m_volumeHandle;

        /// <summary>
        /// Constructs a new USN helper instance
        /// </summary>
        /// <param name="volumeRoot">The root volume where the USN lookup is performed</param>
        internal USNJournal(string volumeRoot)
        {
            if (Platform.IsClientPosix)
                throw new Interface.UserInformationException(Strings.USNHelper.LinuxNotSupportedError, "UsnOnLinuxNotSupported");

            m_volume = Util.AppendDirSeparator(volumeRoot);

            try
            {
                var device = GetDeviceNameFromPath(m_volume);

                m_volumeHandle = Win32USN.CreateFile(device, Win32USN.FileAccess.GenericRead,
                    Win32USN.FileShare.ReadWrite, IntPtr.Zero, Win32USN.CreationDisposition.OpenExisting,
                    Win32USN.FileAttributes.BackupSemantics, IntPtr.Zero);

                if (m_volumeHandle == null || m_volumeHandle.IsInvalid)
                    throw new Win32Exception(Marshal.GetLastWin32Error());

                Win32USN.ControlWithOutput(m_volumeHandle, Win32USN.FsCtl.QueryUSNJournal, ref m_journal);

                m_volumeRootRefNumber = GetFileRefNumber(volumeRoot);
            }
            catch
            {
                Dispose();
                throw;
            }
        }

        /// <summary>
        /// Gets the USN JournalID for the current volume
        /// </summary>
        public long JournalId => m_journal.UsnJournalID;

        /// <summary>
        /// Gets the next USN number for the volume
        /// </summary>
        public long NextUsn => m_journal.NextUsn;

        /// <summary>
        /// Returns a list of files or folders that have changed since the recorded USN
        /// </summary>
        /// <param name="sourceFileOrFolder">The file or folder to find entries for</param>
        /// <param name="startUsn">USN of first entry to consider</param>
        /// <returns>A list of tuples with changed files and folders and their type</returns>
        public IEnumerable<Tuple<string, EntryType>> GetChangedFileSystemEntries(string sourceFileOrFolder, long startUsn)
        {
            return GetChangedFileSystemEntries(sourceFileOrFolder, startUsn, ChangeReason.Any);
        }

        /// <summary>
        /// Returns a list of files or folders that have changed since the recorded USN
        /// </summary>
        /// <param name="sourceFileOrFolder">The file or folder to find entries for</param>
        /// <param name="startUsn">USN of first entry to consider</param>
        /// <param name="reason">Filter expression for change reason</param>
        /// <returns>A list of tuples with changed files and folders and their type</returns>
        public IEnumerable<Tuple<string, EntryType>> GetChangedFileSystemEntries(string sourceFileOrFolder, long startUsn, ChangeReason reason)
        {
            var isFolder = sourceFileOrFolder.EndsWith(Util.DirectorySeparatorString, StringComparison.Ordinal);

            foreach (var r in GetRecords(startUsn))
            {
                if (r.UsnRecord.Usn >= startUsn
                    && (reason == ChangeReason.Any || (MapChangeReason(r.UsnRecord.Reason) & reason) != 0)
                    && (r.FullPath.Equals(sourceFileOrFolder, Utility.Utility.ClientFilenameStringComparison)
                        || isFolder && Utility.Utility.IsPathBelowFolder(r.FullPath, sourceFileOrFolder)))
                {
                    yield return Tuple.Create(r.FullPath,
                        r.UsnRecord.FileAttributes.HasFlag(Win32USN.FileAttributes.Directory)
                            ? EntryType.Directory
                            : EntryType.File);
                }
            }
        }

        public static string GetVolumeRootFromPath(string path)
        {
            if (path == null)
                throw new Exception(Strings.USNHelper.UnexpectedPathFormat);

            return SystemIO.IO_WIN.GetPathRoot(path);
        }

        public static string GetDeviceNameFromPath(string path)
        {
            return @"\\.\" + GetVolumeRootFromPath(path).TrimEnd('\\');
        }

        /// <summary>
        /// Internal method to initially create and then access the cached version of the file entry list
        /// <param name="startUsn">USN of first entry to consider</param>
        /// </summary>       
        private IEnumerable<Record> GetRecords(long startUsn)
        {
            if (m_entryList == null || m_startUsn != startUsn)
            {
                m_startUsn = startUsn;
                m_entryList = ResolveFullPaths(GetRawRecords(startUsn));
            }

            return m_entryList;
        }

        /// <summary>
        /// Get NTFS file reference number (FRN) from path
        /// </summary>
        /// <param name="filePath">Input path</param>
        /// <returns>NTFS file reference number</returns>
        private static ulong GetFileRefNumber(string filePath)
        {
            Win32USN.BY_HANDLE_FILE_INFORMATION fileInfo;
            using (var driveHandle = Win32USN.CreateFile(filePath, Win32USN.FileAccess.GenericRead,
                Win32USN.FileShare.ReadWrite, IntPtr.Zero, Win32USN.CreationDisposition.OpenExisting,
                Win32USN.FileAttributes.BackupSemantics, IntPtr.Zero))
            {
                if (!Win32USN.GetFileInformationByHandle(driveHandle, out fileInfo))
                    throw new Win32Exception(Marshal.GetLastWin32Error());
            }

            return ((ulong)fileInfo.FileIndexHigh << 32) | fileInfo.FileIndexLow;
        }


        /// <summary>
        /// Extract USN_RECORD_V2 from buffer
        /// </summary>
        /// <param name="bufferPointer"></param>
        /// <param name="offset"></param>
        /// <param name="fileName">Entry filename</param>
        /// <returns></returns>
        private static Win32USN.USN_RECORD_V2 GetBufferedEntry(IntPtr bufferPointer, long offset, out string fileName)
        {
            var entryPointer = new IntPtr(bufferPointer.ToInt64() + offset);
            var nativeEntry = (Win32USN.USN_RECORD_V2)Marshal.PtrToStructure(entryPointer, typeof(Win32USN.USN_RECORD_V2));

            //TODO: add support for V3 records
            if (nativeEntry.MajorVersion != 2)
                throw new Exception(Strings.USNHelper.UnsupportedUsnVersion);

            var filenamePointer = new IntPtr(bufferPointer.ToInt64() + offset + nativeEntry.FileNameOffset);
            fileName = Marshal.PtrToStringUni(filenamePointer, nativeEntry.FileNameLength / sizeof(char));
            return nativeEntry;
        }

        /// <summary>
        /// Explicit implementation of the EnumerateRecords method,
        /// as it currently crashes the Mono compiler ....
        /// </summary>
        private class RecordEnumerator : IEnumerable<Record>
        {
            private sealed class RecordEnumeratorImpl : IEnumerator<Record>
            {
                private readonly IReadOnlyCollection<byte> m_entryData;
                private readonly IntPtr m_bufferPointer;
                private readonly GCHandle m_bufferHandle;
                private long m_offset;

                public RecordEnumeratorImpl(IReadOnlyCollection<byte> entryData)
                {
                    m_entryData = entryData;
                    m_bufferHandle = GCHandle.Alloc(entryData, GCHandleType.Pinned);
                    m_bufferPointer = m_bufferHandle.AddrOfPinnedObject();
                    Reset();
                }

                public Record Current { get; private set; }

                object IEnumerator.Current => this.Current;

                public void Dispose()
                {
                    m_bufferHandle.Free();
                }

                public bool MoveNext()
                {
                    if (m_entryData.Count <= sizeof(long))
                        return false;

                    if (m_offset >= m_entryData.Count)
                        return false;
                    
                    var entry = GetBufferedEntry(m_bufferPointer, m_offset, out var fileName);
                    Current = new Record(entry, fileName);
                    m_offset += entry.RecordLength;

                    return true;
                }

                public void Reset()
                {
                    m_offset = sizeof(long);
                }
            }

            private readonly IReadOnlyCollection<byte> m_entryData;

            public RecordEnumerator(IReadOnlyCollection<byte> entryData)
            {
                m_entryData = entryData;
            }

            public IEnumerator<Record> GetEnumerator()
            {
                return new RecordEnumeratorImpl(m_entryData);
            }

            IEnumerator IEnumerable.GetEnumerator()
            {
                return this.GetEnumerator();
            }
        }

        /// <summary>
        /// Enumerates all USN records in a raw data block
        /// </summary>
        /// <param name="entryData">Data block</param>
        /// <returns>Entries</returns>
        private static IEnumerable<Record> EnumerateRecords(IReadOnlyCollection<byte> entryData)
        {
            return new RecordEnumerator(entryData);
        }

        /// <summary>
        /// Returns collection of USN records, starting at startUSN
        /// </summary>
        /// <param name="startUsn">The USN number to start the list from, set to zero to get all</param>
        /// <returns>A list of files and folders changed since the USN</returns>
        private ICollection<Record> GetRawRecords(long startUsn)
        {
            var records = new List<Record>();

            var readData = new Win32USN.READ_USN_JOURNAL_DATA_V0
            {
                StartUsn = Math.Max(startUsn, m_journal.LowestValidUsn),
                ReasonMask = Win32USN.USNReason.USN_REASON_BASIC_INFO_CHANGE |
                             Win32USN.USNReason.USN_REASON_DATA_EXTEND |
                             Win32USN.USNReason.USN_REASON_DATA_OVERWRITE |
                             Win32USN.USNReason.USN_REASON_DATA_TRUNCATION |
                             Win32USN.USNReason.USN_REASON_EA_CHANGE |
                             Win32USN.USNReason.USN_REASON_FILE_CREATE |
                             Win32USN.USNReason.USN_REASON_FILE_DELETE |
                             Win32USN.USNReason.USN_REASON_HARD_LINK_CHANGE |
                             Win32USN.USNReason.USN_REASON_NAMED_DATA_EXTEND |
                             Win32USN.USNReason.USN_REASON_NAMED_DATA_OVERWRITE |
                             Win32USN.USNReason.USN_REASON_NAMED_DATA_TRUNCATION |
                             Win32USN.USNReason.USN_REASON_RENAME_NEW_NAME |
                             Win32USN.USNReason.USN_REASON_RENAME_OLD_NAME |
                             Win32USN.USNReason.USN_REASON_REPARSE_POINT_CHANGE |
                             Win32USN.USNReason.USN_REASON_SECURITY_CHANGE |
                             Win32USN.USNReason.USN_REASON_STREAM_CHANGE,
                ReturnOnlyOnClose = 0,
                Timeout = 0,
                BytesToWaitFor = 0,
                UsnJournalID = m_journal.UsnJournalID
            };

            var bufferSize = 4096; // larger buffer returns more record, but prevents user from cancelling operation for a longer time
            while (readData.StartUsn < m_journal.NextUsn)
            {
                if (!Win32USN.ControlWithInput(m_volumeHandle, Win32USN.FsCtl.ReadUSNJournal,
                    ref readData, bufferSize, out var entryData))
                {
                    var e = Marshal.GetLastWin32Error();
                    if (e == Win32USN.ERROR_HANDLE_EOF || e == Win32USN.ERROR_SUCCESS)
                        break;

                    if (e == Win32USN.ERROR_INSUFFICIENT_BUFFER)
                    {
                        bufferSize *= 2;
                        continue;
                    }

                    if (e == Win32USN.ERROR_JOURNAL_ENTRY_DELETED)
                        throw new UsnJournalSoftFailureException(Strings.USNHelper.JournalEntriesDeleted, new Win32Exception(e));

                    throw new Win32Exception(e);
                }

                records.AddRange(EnumerateRecords(entryData).TakeWhile(rec => rec.UsnRecord.Usn >= startUsn && rec.UsnRecord.Usn < m_journal.NextUsn));
                readData.StartUsn = Marshal.ReadInt64(entryData, 0);
            }

            return records;
        }

        /// <summary>
        /// Retrieves a USN_RECORD_V2 by file reference number (FRN, not USN!)
        /// </summary>
        /// <param name="frn">File reference number</param>
        /// <returns>Returned entry if successful; null otherwise</returns>
        private Record GetRecordByFileRef(ulong frn)
        {
            var enumData = new Win32USN.MFT_ENUM_DATA
            {
                StartFileReferenceNumber = frn,
                LowUsn = 0,
                HighUsn = m_journal.NextUsn
            };

            var bufferSize = 512;
            byte[] entryData;
            while (!Win32USN.ControlWithInput(m_volumeHandle, Win32USN.FsCtl.EnumUSNData,
                ref enumData, bufferSize, out entryData))
            {
                var e = Marshal.GetLastWin32Error();
                if (e != Win32USN.ERROR_INSUFFICIENT_BUFFER) 
                    return null;

                // retry, increasing buffer size
                bufferSize *= 2;
            }

            // not really a foreach: we only check the first record
            foreach (var rec in EnumerateRecords(entryData))
            {
                if (rec.UsnRecord.FileReferenceNumber == frn)
                    return rec;
                break;
            }

            return null;
        }

        /// <summary>
        /// Calculates the full path of each entry in the USN table
        /// </summary>
        /// <param name="records">The list of records with local names</param>
        /// <returns>A list of USN entries with full path</returns>
        private List<Record> ResolveFullPaths(ICollection<Record> records)
        {
            // initialize file ref-nr (FRN) to path/parent-FRN look-up table
            var cache = new Dictionary<ulong, SortedRecords>();
            foreach (var rec in records)
            {
                if (rec.UsnRecord.FileAttributes.HasFlag(Win32USN.FileAttributes.Directory))
                {
                    if (!cache.TryGetValue(rec.UsnRecord.FileReferenceNumber, out var e))
                    {
                        e = new SortedRecords();
                        cache.Add(rec.UsnRecord.FileReferenceNumber, e);
                    }

                    e.Add(rec);
                }
            }

            // List of unresolved USN records, with FileReferenceNumber as a key            
            Dictionary<ulong, List<Record>> recordsByFileRefNumber = new Dictionary<ulong, List<Record>>();

            // iterate through USN records
            var result = new List<Record>();
            foreach (var rec in records)
            {
                // Add entry to list of unresolved entries, and try to resolve them at the end of the scan
                if (!recordsByFileRefNumber.TryGetValue(rec.UsnRecord.FileReferenceNumber, out List<Record> fileRefHistory))
                {
                    fileRefHistory = new List<Record>();
                    recordsByFileRefNumber.Add(rec.UsnRecord.FileReferenceNumber, fileRefHistory);
                }
                fileRefHistory.Add(rec);

                var pathList = new LinkedList<Record>();
                pathList.AddFirst(rec);

                // walk back up the chain as far as we can go
                var cur = rec;
                while (true)
                {
                    var parentRefNr = cur.UsnRecord.ParentFileReferenceNumber;
                    if (parentRefNr == m_volumeRootRefNumber)
                        break; // done

                    if (!cache.TryGetValue(parentRefNr, out var parents))
                    {
                        // parent FRN not found in look-up table, fetch it from change journal
                        var parentRecord = GetRecordByFileRef(parentRefNr);

                        if (parentRecord == null)
                        {
                            pathList.Clear();
                            break;
                        }
                        else
                        {
                            parents = new SortedRecords(new List<Record> { parentRecord });
                            cache.Add(parentRefNr, parents);
                        }
                    }

                    // take parent entry having next smaller USN
                    var parent = parents.GetParentOf(cur);
                    if (parent == null)
                        throw new UsnJournalSoftFailureException(Strings.USNHelper.PathResolveError);

                    pathList.AddFirst(parent);

                    cur = parent;
                }

                if (pathList.Count > 0)
                {
                    // generate full path
                    Debug.Assert(m_volume != null, nameof(m_volume) + " != null");
                    var path = m_volume;
                    foreach (var r in pathList)
                    {
                        path = SystemIO.IO_WIN.PathCombine(path, r.FileName);
                    }

                    if (rec.UsnRecord.FileAttributes.HasFlag(Win32USN.FileAttributes.Directory))
                    {
                        path = Util.AppendDirSeparator(path);
                    }

                    // set resolved path
                    rec.FullPath = path;
                }
            }

            // parse all records
            foreach (var entry in recordsByFileRefNumber)
            {
                bool wasCreated = false;
                var tempRecords = new List<Record>();

                foreach (var rec in entry.Value)
                {
                    // add entry to intermediate result set
                    tempRecords.Add(rec);

                    var reason = rec.UsnRecord.Reason;

                    if (reason.HasFlag(Win32USN.USNReason.USN_REASON_FILE_CREATE) || reason.HasFlag(Win32USN.USNReason.USN_REASON_RENAME_NEW_NAME))
                    {
                        wasCreated = true;
                    }

                    if (reason.HasFlag(Win32USN.USNReason.USN_REASON_FILE_DELETE) || reason.HasFlag(Win32USN.USNReason.USN_REASON_RENAME_OLD_NAME))
                    {
                        if (!wasCreated)
                        {
                            FlushRecords(tempRecords, result);
                        }

                        tempRecords.Clear();
                        wasCreated = false;
                    }
                }

                FlushRecords(tempRecords, result);
            }

            return result;
        }

        private static void FlushRecords(List<Record> tempRecords, List<Record> resultRecords)
        {
            const Win32USN.USNReason DirectoryInclusionFlags = Win32USN.USNReason.USN_REASON_ANY 
                & ~(Win32USN.USNReason.USN_REASON_INDEXABLE_CHANGE | Win32USN.USNReason.USN_REASON_COMPRESSION_CHANGE | 
                    Win32USN.USNReason.USN_REASON_ENCRYPTION_CHANGE | Win32USN.USNReason.USN_REASON_EA_CHANGE | 
                    Win32USN.USNReason.USN_REASON_REPARSE_POINT_CHANGE | Win32USN.USNReason.USN_REASON_CLOSE);
            const Win32USN.USNReason FileInclusionFlags = DirectoryInclusionFlags | Win32USN.USNReason.USN_REASON_REPARSE_POINT_CHANGE;

            foreach (var rec in tempRecords)
            {
<<<<<<< HEAD
                // Ignore entries below \$Extend\. A clean implementation would now 
                // parse the MFT and look up the actual entry. But for for now, we check against
                // the well-known file names.
                if (!string.IsNullOrEmpty(rec.FullPath))
                {
                    resultRecords.Add(rec);
                }
                else if (!(rec.FileName.Length == 24
                           && rec.UsnRecord.FileReferenceNumber.ToString("X16") == rec.FileName.Substring(0, 16)
                    || rec.FileName.Equals("$TxfLog")
                    || rec.FileName.Equals("$TxfLog.blf")))
=======
                if ((rec.UsnRecord.FileAttributes.HasFlag(Win32USN.FileAttributes.Directory)
                    && rec.UsnRecord.Reason.HasFlag(DirectoryInclusionFlags))
                    || (!rec.UsnRecord.FileAttributes.HasFlag(Win32USN.FileAttributes.Directory)
                    && rec.UsnRecord.Reason.HasFlag(FileInclusionFlags)))
>>>>>>> b6752bea
                {
                    // Ignore entries below \$Extend\. A clean implementation would now 
                    // parse the MFT and look up the actual entry. But for for now, we check against
                    // the well-known file names.
                    if (!string.IsNullOrEmpty(rec.FullPath))
                    {
                        resultRecords.Add(rec);
                    }
                    else if (!(rec.FileName.Length == 24
                               && rec.UsnRecord.FileReferenceNumber.ToString("X16") == rec.FileName.Substring(0, 16)
                        || rec.FileName.Equals("$TxfLog")
                        || rec.FileName.Equals("$TxfLog.blf")))
                    {
                        throw new UsnJournalSoftFailureException(Strings.USNHelper.PathResolveError);
                    }
                }
            }

            tempRecords.Clear();
        }

        private static ChangeReason MapChangeReason(Win32USN.USNReason reason)
        {
            if (reason.HasFlag(Win32USN.USNReason.USN_REASON_FILE_CREATE))
                return ChangeReason.Created;

            if (reason.HasFlag(Win32USN.USNReason.USN_REASON_FILE_DELETE))
                return ChangeReason.Deleted;

            if (reason.HasFlag(Win32USN.USNReason.USN_REASON_RENAME_OLD_NAME))
                return ChangeReason.RenamedFrom;

            if (reason.HasFlag(Win32USN.USNReason.USN_REASON_RENAME_NEW_NAME))
                return ChangeReason.RenamedTo;

            return ChangeReason.Modified;
        }

        #region IDisposable Members

        /// <summary>
        /// Cleans up any resources held, including the volume handle
        /// </summary>
        public void Dispose()
        {
            if (m_volumeHandle != null)
            {
                m_volumeHandle.Dispose();
                m_volumeHandle = null;
            }
        }

        #endregion

        private class SortedRecords
        {
            private bool m_isSorted;
            private readonly List<Record> m_records;

            public SortedRecords(List<Record> recs = null)
            {
                m_records = recs ?? new List<Record>();
                m_isSorted = false;
            }

            public void Add(Record rec)
            {
                m_records.Add(rec);
                m_isSorted = false;
            }

            private void Sort()
            {
                if (!m_isSorted)
                {
                    m_records.Sort((lhs, rhs) => lhs.UsnRecord.Usn.CompareTo(rhs.UsnRecord.Usn));
                    m_isSorted = true;
                }
            }

            public Record GetParentOf(Record usnRecord)
            {
                Sort();

                // perform binary search
                int index = m_records.BinarySearch(usnRecord, 
                    Comparer<Record>.Create(
                        (left, right) =>
                        {
                            if (left == null && right == null)
                                return 0;
                            if (left == null)
                                return -1;
                            if (right == null)
                                return 1;
                            return left.UsnRecord.Usn.CompareTo(right.UsnRecord.Usn);
                        }));

                if (index >= 0)
                {
                    if (usnRecord.UsnRecord.Usn == 0)
                        return m_records[index];

                    throw new ArgumentException(nameof(usnRecord)); // exact match not possible unless dummy USN
                }

                // obtain (MSDN) "the index of the next element that is larger than item"
                index = ~index;

                if (index > 0)
                    return m_records[index - 1]; // return next smaller record

                if (index < m_records.Count && !m_records[index].UsnRecord.Reason
                        .HasFlag(Win32USN.USNReason.USN_REASON_RENAME_NEW_NAME))
                    return m_records[index]; // return next larger record, unless it's a filename change

                if (index == m_records.Count)
                    return null; //TODO: possibly use other means to find record

                return null;
            }
        }

        private class Record
        {
            public Record(Win32USN.USN_RECORD_V2 record, string fileName)
            {
                UsnRecord = record;
                FileName = fileName;
                FullPath = null;
            }

            public Win32USN.USN_RECORD_V2 UsnRecord { get; }

            public string FileName { get; }

            public string FullPath { get; set; }
        }
    }

    [Serializable]
    public class UsnJournalSoftFailureException : Exception
    {
        public UsnJournalSoftFailureException()
        {
        }

        public UsnJournalSoftFailureException(string message) : base(message)
        {
        }

        public UsnJournalSoftFailureException(string message, Exception innerException) : base(message, innerException)
        {
        }

        protected UsnJournalSoftFailureException(SerializationInfo info, StreamingContext context) : base(info, context)
        {
        }
    }
}
<|MERGE_RESOLUTION|>--- conflicted
+++ resolved
@@ -1,738 +1,724 @@
-﻿#region Disclaimer / License
-// Copyright (C) 2015, The Duplicati Team
-// http://www.duplicati.com, info@duplicati.com
-// 
-// This library is free software; you can redistribute it and/or
-// modify it under the terms of the GNU Lesser General Public
-// License as published by the Free Software Foundation; either
-// version 2.1 of the License, or (at your option) any later version.
-// 
-// This library is distributed in the hope that it will be useful,
-// but WITHOUT ANY WARRANTY; without even the implied warranty of
-// MERCHANTABILITY or FITNESS FOR A PARTICULAR PURPOSE.  See the GNU
-// Lesser General Public License for more details.
-// 
-// You should have received a copy of the GNU Lesser General Public
-// License along with this library; if not, write to the Free Software
-// Foundation, Inc., 51 Franklin Street, Fifth Floor, Boston, MA  02110-1301  USA
-// 
-#endregion
-
-using System;
-using System.Collections;
-using System.Collections.Generic;
-using System.ComponentModel;
-using System.Diagnostics;
-using System.Linq;
-using System.Runtime.InteropServices;
-using System.Runtime.Serialization;
-using Duplicati.Library.Common;
-using Duplicati.Library.Common.IO;
-using Microsoft.Win32.SafeHandles;
-
-namespace Duplicati.Library.Snapshots
-{
-    /// <summary>
-    /// Class that encapsulates USN journal access to a single volume
-    /// </summary>
-    public sealed class USNJournal : IDisposable
-    {
-        [Flags]
-        public enum ChangeReason
-        {
-            None = 0,
-            Modified = 1,
-            Created = 2,
-            Deleted = 4,
-            RenamedFrom = 8,
-            RenamedTo = 16,
-            Any = Modified | Created | Deleted | RenamedFrom | RenamedTo
-        }
-
-        [Flags]
-        public enum EntryType
-        {
-            Directory = 1,
-            File = 2,
-            Any = Directory | File
-        }
-
-        /// <summary>
-        /// The volume this USN points to
-        /// </summary>
-        private readonly string m_volume;
-
-        /// <summary>
-        /// The FileNameReferenceNumber for the root folder
-        /// </summary>
-        private readonly ulong m_volumeRootRefNumber;
-
-        /// <summary>
-        /// This is a cache of all the filesystem entries found on the drive
-        /// </summary>
-        private IReadOnlyCollection<Record> m_entryList;
-
-        /// <summary>
-        /// The current USN journal from the device
-        /// </summary>
-        private readonly Win32USN.USN_JOURNAL_DATA_V0 m_journal;
-
-        /// <summary>
-        /// Start USN of current cached m_entryList
-        /// </summary>
-        private long m_startUsn;
-
-        /// <summary>
-        /// The safe filehandle
-        /// </summary>
-        private SafeFileHandle m_volumeHandle;
-
-        /// <summary>
-        /// Constructs a new USN helper instance
-        /// </summary>
-        /// <param name="volumeRoot">The root volume where the USN lookup is performed</param>
-        internal USNJournal(string volumeRoot)
-        {
-            if (Platform.IsClientPosix)
-                throw new Interface.UserInformationException(Strings.USNHelper.LinuxNotSupportedError, "UsnOnLinuxNotSupported");
-
-            m_volume = Util.AppendDirSeparator(volumeRoot);
-
-            try
-            {
-                var device = GetDeviceNameFromPath(m_volume);
-
-                m_volumeHandle = Win32USN.CreateFile(device, Win32USN.FileAccess.GenericRead,
-                    Win32USN.FileShare.ReadWrite, IntPtr.Zero, Win32USN.CreationDisposition.OpenExisting,
-                    Win32USN.FileAttributes.BackupSemantics, IntPtr.Zero);
-
-                if (m_volumeHandle == null || m_volumeHandle.IsInvalid)
-                    throw new Win32Exception(Marshal.GetLastWin32Error());
-
-                Win32USN.ControlWithOutput(m_volumeHandle, Win32USN.FsCtl.QueryUSNJournal, ref m_journal);
-
-                m_volumeRootRefNumber = GetFileRefNumber(volumeRoot);
-            }
-            catch
-            {
-                Dispose();
-                throw;
-            }
-        }
-
-        /// <summary>
-        /// Gets the USN JournalID for the current volume
-        /// </summary>
-        public long JournalId => m_journal.UsnJournalID;
-
-        /// <summary>
-        /// Gets the next USN number for the volume
-        /// </summary>
-        public long NextUsn => m_journal.NextUsn;
-
-        /// <summary>
-        /// Returns a list of files or folders that have changed since the recorded USN
-        /// </summary>
-        /// <param name="sourceFileOrFolder">The file or folder to find entries for</param>
-        /// <param name="startUsn">USN of first entry to consider</param>
-        /// <returns>A list of tuples with changed files and folders and their type</returns>
-        public IEnumerable<Tuple<string, EntryType>> GetChangedFileSystemEntries(string sourceFileOrFolder, long startUsn)
-        {
-            return GetChangedFileSystemEntries(sourceFileOrFolder, startUsn, ChangeReason.Any);
-        }
-
-        /// <summary>
-        /// Returns a list of files or folders that have changed since the recorded USN
-        /// </summary>
-        /// <param name="sourceFileOrFolder">The file or folder to find entries for</param>
-        /// <param name="startUsn">USN of first entry to consider</param>
-        /// <param name="reason">Filter expression for change reason</param>
-        /// <returns>A list of tuples with changed files and folders and their type</returns>
-        public IEnumerable<Tuple<string, EntryType>> GetChangedFileSystemEntries(string sourceFileOrFolder, long startUsn, ChangeReason reason)
-        {
-            var isFolder = sourceFileOrFolder.EndsWith(Util.DirectorySeparatorString, StringComparison.Ordinal);
-
-            foreach (var r in GetRecords(startUsn))
-            {
-                if (r.UsnRecord.Usn >= startUsn
-                    && (reason == ChangeReason.Any || (MapChangeReason(r.UsnRecord.Reason) & reason) != 0)
-                    && (r.FullPath.Equals(sourceFileOrFolder, Utility.Utility.ClientFilenameStringComparison)
-                        || isFolder && Utility.Utility.IsPathBelowFolder(r.FullPath, sourceFileOrFolder)))
-                {
-                    yield return Tuple.Create(r.FullPath,
-                        r.UsnRecord.FileAttributes.HasFlag(Win32USN.FileAttributes.Directory)
-                            ? EntryType.Directory
-                            : EntryType.File);
-                }
-            }
-        }
-
-        public static string GetVolumeRootFromPath(string path)
-        {
-            if (path == null)
-                throw new Exception(Strings.USNHelper.UnexpectedPathFormat);
-
-            return SystemIO.IO_WIN.GetPathRoot(path);
-        }
-
-        public static string GetDeviceNameFromPath(string path)
-        {
-            return @"\\.\" + GetVolumeRootFromPath(path).TrimEnd('\\');
-        }
-
-        /// <summary>
-        /// Internal method to initially create and then access the cached version of the file entry list
-        /// <param name="startUsn">USN of first entry to consider</param>
-        /// </summary>       
-        private IEnumerable<Record> GetRecords(long startUsn)
-        {
-            if (m_entryList == null || m_startUsn != startUsn)
-            {
-                m_startUsn = startUsn;
-                m_entryList = ResolveFullPaths(GetRawRecords(startUsn));
-            }
-
-            return m_entryList;
-        }
-
-        /// <summary>
-        /// Get NTFS file reference number (FRN) from path
-        /// </summary>
-        /// <param name="filePath">Input path</param>
-        /// <returns>NTFS file reference number</returns>
-        private static ulong GetFileRefNumber(string filePath)
-        {
-            Win32USN.BY_HANDLE_FILE_INFORMATION fileInfo;
-            using (var driveHandle = Win32USN.CreateFile(filePath, Win32USN.FileAccess.GenericRead,
-                Win32USN.FileShare.ReadWrite, IntPtr.Zero, Win32USN.CreationDisposition.OpenExisting,
-                Win32USN.FileAttributes.BackupSemantics, IntPtr.Zero))
-            {
-                if (!Win32USN.GetFileInformationByHandle(driveHandle, out fileInfo))
-                    throw new Win32Exception(Marshal.GetLastWin32Error());
-            }
-
-            return ((ulong)fileInfo.FileIndexHigh << 32) | fileInfo.FileIndexLow;
-        }
-
-
-        /// <summary>
-        /// Extract USN_RECORD_V2 from buffer
-        /// </summary>
-        /// <param name="bufferPointer"></param>
-        /// <param name="offset"></param>
-        /// <param name="fileName">Entry filename</param>
-        /// <returns></returns>
-        private static Win32USN.USN_RECORD_V2 GetBufferedEntry(IntPtr bufferPointer, long offset, out string fileName)
-        {
-            var entryPointer = new IntPtr(bufferPointer.ToInt64() + offset);
-            var nativeEntry = (Win32USN.USN_RECORD_V2)Marshal.PtrToStructure(entryPointer, typeof(Win32USN.USN_RECORD_V2));
-
-            //TODO: add support for V3 records
-            if (nativeEntry.MajorVersion != 2)
-                throw new Exception(Strings.USNHelper.UnsupportedUsnVersion);
-
-            var filenamePointer = new IntPtr(bufferPointer.ToInt64() + offset + nativeEntry.FileNameOffset);
-            fileName = Marshal.PtrToStringUni(filenamePointer, nativeEntry.FileNameLength / sizeof(char));
-            return nativeEntry;
-        }
-
-        /// <summary>
-        /// Explicit implementation of the EnumerateRecords method,
-        /// as it currently crashes the Mono compiler ....
-        /// </summary>
-        private class RecordEnumerator : IEnumerable<Record>
-        {
-            private sealed class RecordEnumeratorImpl : IEnumerator<Record>
-            {
-                private readonly IReadOnlyCollection<byte> m_entryData;
-                private readonly IntPtr m_bufferPointer;
-                private readonly GCHandle m_bufferHandle;
-                private long m_offset;
-
-                public RecordEnumeratorImpl(IReadOnlyCollection<byte> entryData)
-                {
-                    m_entryData = entryData;
-                    m_bufferHandle = GCHandle.Alloc(entryData, GCHandleType.Pinned);
-                    m_bufferPointer = m_bufferHandle.AddrOfPinnedObject();
-                    Reset();
-                }
-
-                public Record Current { get; private set; }
-
-                object IEnumerator.Current => this.Current;
-
-                public void Dispose()
-                {
-                    m_bufferHandle.Free();
-                }
-
-                public bool MoveNext()
-                {
-                    if (m_entryData.Count <= sizeof(long))
-                        return false;
-
-                    if (m_offset >= m_entryData.Count)
-                        return false;
-                    
-                    var entry = GetBufferedEntry(m_bufferPointer, m_offset, out var fileName);
-                    Current = new Record(entry, fileName);
-                    m_offset += entry.RecordLength;
-
-                    return true;
-                }
-
-                public void Reset()
-                {
-                    m_offset = sizeof(long);
-                }
-            }
-
-            private readonly IReadOnlyCollection<byte> m_entryData;
-
-            public RecordEnumerator(IReadOnlyCollection<byte> entryData)
-            {
-                m_entryData = entryData;
-            }
-
-            public IEnumerator<Record> GetEnumerator()
-            {
-                return new RecordEnumeratorImpl(m_entryData);
-            }
-
-            IEnumerator IEnumerable.GetEnumerator()
-            {
-                return this.GetEnumerator();
-            }
-        }
-
-        /// <summary>
-        /// Enumerates all USN records in a raw data block
-        /// </summary>
-        /// <param name="entryData">Data block</param>
-        /// <returns>Entries</returns>
-        private static IEnumerable<Record> EnumerateRecords(IReadOnlyCollection<byte> entryData)
-        {
-            return new RecordEnumerator(entryData);
-        }
-
-        /// <summary>
-        /// Returns collection of USN records, starting at startUSN
-        /// </summary>
-        /// <param name="startUsn">The USN number to start the list from, set to zero to get all</param>
-        /// <returns>A list of files and folders changed since the USN</returns>
-        private ICollection<Record> GetRawRecords(long startUsn)
-        {
-            var records = new List<Record>();
-
-            var readData = new Win32USN.READ_USN_JOURNAL_DATA_V0
-            {
-                StartUsn = Math.Max(startUsn, m_journal.LowestValidUsn),
-                ReasonMask = Win32USN.USNReason.USN_REASON_BASIC_INFO_CHANGE |
-                             Win32USN.USNReason.USN_REASON_DATA_EXTEND |
-                             Win32USN.USNReason.USN_REASON_DATA_OVERWRITE |
-                             Win32USN.USNReason.USN_REASON_DATA_TRUNCATION |
-                             Win32USN.USNReason.USN_REASON_EA_CHANGE |
-                             Win32USN.USNReason.USN_REASON_FILE_CREATE |
-                             Win32USN.USNReason.USN_REASON_FILE_DELETE |
-                             Win32USN.USNReason.USN_REASON_HARD_LINK_CHANGE |
-                             Win32USN.USNReason.USN_REASON_NAMED_DATA_EXTEND |
-                             Win32USN.USNReason.USN_REASON_NAMED_DATA_OVERWRITE |
-                             Win32USN.USNReason.USN_REASON_NAMED_DATA_TRUNCATION |
-                             Win32USN.USNReason.USN_REASON_RENAME_NEW_NAME |
-                             Win32USN.USNReason.USN_REASON_RENAME_OLD_NAME |
-                             Win32USN.USNReason.USN_REASON_REPARSE_POINT_CHANGE |
-                             Win32USN.USNReason.USN_REASON_SECURITY_CHANGE |
-                             Win32USN.USNReason.USN_REASON_STREAM_CHANGE,
-                ReturnOnlyOnClose = 0,
-                Timeout = 0,
-                BytesToWaitFor = 0,
-                UsnJournalID = m_journal.UsnJournalID
-            };
-
-            var bufferSize = 4096; // larger buffer returns more record, but prevents user from cancelling operation for a longer time
-            while (readData.StartUsn < m_journal.NextUsn)
-            {
-                if (!Win32USN.ControlWithInput(m_volumeHandle, Win32USN.FsCtl.ReadUSNJournal,
-                    ref readData, bufferSize, out var entryData))
-                {
-                    var e = Marshal.GetLastWin32Error();
-                    if (e == Win32USN.ERROR_HANDLE_EOF || e == Win32USN.ERROR_SUCCESS)
-                        break;
-
-                    if (e == Win32USN.ERROR_INSUFFICIENT_BUFFER)
-                    {
-                        bufferSize *= 2;
-                        continue;
-                    }
-
-                    if (e == Win32USN.ERROR_JOURNAL_ENTRY_DELETED)
-                        throw new UsnJournalSoftFailureException(Strings.USNHelper.JournalEntriesDeleted, new Win32Exception(e));
-
-                    throw new Win32Exception(e);
-                }
-
-                records.AddRange(EnumerateRecords(entryData).TakeWhile(rec => rec.UsnRecord.Usn >= startUsn && rec.UsnRecord.Usn < m_journal.NextUsn));
-                readData.StartUsn = Marshal.ReadInt64(entryData, 0);
-            }
-
-            return records;
-        }
-
-        /// <summary>
-        /// Retrieves a USN_RECORD_V2 by file reference number (FRN, not USN!)
-        /// </summary>
-        /// <param name="frn">File reference number</param>
-        /// <returns>Returned entry if successful; null otherwise</returns>
-        private Record GetRecordByFileRef(ulong frn)
-        {
-            var enumData = new Win32USN.MFT_ENUM_DATA
-            {
-                StartFileReferenceNumber = frn,
-                LowUsn = 0,
-                HighUsn = m_journal.NextUsn
-            };
-
-            var bufferSize = 512;
-            byte[] entryData;
-            while (!Win32USN.ControlWithInput(m_volumeHandle, Win32USN.FsCtl.EnumUSNData,
-                ref enumData, bufferSize, out entryData))
-            {
-                var e = Marshal.GetLastWin32Error();
-                if (e != Win32USN.ERROR_INSUFFICIENT_BUFFER) 
-                    return null;
-
-                // retry, increasing buffer size
-                bufferSize *= 2;
-            }
-
-            // not really a foreach: we only check the first record
-            foreach (var rec in EnumerateRecords(entryData))
-            {
-                if (rec.UsnRecord.FileReferenceNumber == frn)
-                    return rec;
-                break;
-            }
-
-            return null;
-        }
-
-        /// <summary>
-        /// Calculates the full path of each entry in the USN table
-        /// </summary>
-        /// <param name="records">The list of records with local names</param>
-        /// <returns>A list of USN entries with full path</returns>
-        private List<Record> ResolveFullPaths(ICollection<Record> records)
-        {
-            // initialize file ref-nr (FRN) to path/parent-FRN look-up table
-            var cache = new Dictionary<ulong, SortedRecords>();
-            foreach (var rec in records)
-            {
-                if (rec.UsnRecord.FileAttributes.HasFlag(Win32USN.FileAttributes.Directory))
-                {
-                    if (!cache.TryGetValue(rec.UsnRecord.FileReferenceNumber, out var e))
-                    {
-                        e = new SortedRecords();
-                        cache.Add(rec.UsnRecord.FileReferenceNumber, e);
-                    }
-
-                    e.Add(rec);
-                }
-            }
-
-            // List of unresolved USN records, with FileReferenceNumber as a key            
-            Dictionary<ulong, List<Record>> recordsByFileRefNumber = new Dictionary<ulong, List<Record>>();
-
-            // iterate through USN records
-            var result = new List<Record>();
-            foreach (var rec in records)
-            {
-                // Add entry to list of unresolved entries, and try to resolve them at the end of the scan
-                if (!recordsByFileRefNumber.TryGetValue(rec.UsnRecord.FileReferenceNumber, out List<Record> fileRefHistory))
-                {
-                    fileRefHistory = new List<Record>();
-                    recordsByFileRefNumber.Add(rec.UsnRecord.FileReferenceNumber, fileRefHistory);
-                }
-                fileRefHistory.Add(rec);
-
-                var pathList = new LinkedList<Record>();
-                pathList.AddFirst(rec);
-
-                // walk back up the chain as far as we can go
-                var cur = rec;
-                while (true)
-                {
-                    var parentRefNr = cur.UsnRecord.ParentFileReferenceNumber;
-                    if (parentRefNr == m_volumeRootRefNumber)
-                        break; // done
-
-                    if (!cache.TryGetValue(parentRefNr, out var parents))
-                    {
-                        // parent FRN not found in look-up table, fetch it from change journal
-                        var parentRecord = GetRecordByFileRef(parentRefNr);
-
-                        if (parentRecord == null)
-                        {
-                            pathList.Clear();
-                            break;
-                        }
-                        else
-                        {
-                            parents = new SortedRecords(new List<Record> { parentRecord });
-                            cache.Add(parentRefNr, parents);
-                        }
-                    }
-
-                    // take parent entry having next smaller USN
-                    var parent = parents.GetParentOf(cur);
-                    if (parent == null)
-                        throw new UsnJournalSoftFailureException(Strings.USNHelper.PathResolveError);
-
-                    pathList.AddFirst(parent);
-
-                    cur = parent;
-                }
-
-                if (pathList.Count > 0)
-                {
-                    // generate full path
-                    Debug.Assert(m_volume != null, nameof(m_volume) + " != null");
-                    var path = m_volume;
-                    foreach (var r in pathList)
-                    {
-                        path = SystemIO.IO_WIN.PathCombine(path, r.FileName);
-                    }
-
-                    if (rec.UsnRecord.FileAttributes.HasFlag(Win32USN.FileAttributes.Directory))
-                    {
-                        path = Util.AppendDirSeparator(path);
-                    }
-
-                    // set resolved path
-                    rec.FullPath = path;
-                }
-            }
-
-            // parse all records
-            foreach (var entry in recordsByFileRefNumber)
-            {
-                bool wasCreated = false;
-                var tempRecords = new List<Record>();
-
-                foreach (var rec in entry.Value)
-                {
-                    // add entry to intermediate result set
-                    tempRecords.Add(rec);
-
-                    var reason = rec.UsnRecord.Reason;
-
-                    if (reason.HasFlag(Win32USN.USNReason.USN_REASON_FILE_CREATE) || reason.HasFlag(Win32USN.USNReason.USN_REASON_RENAME_NEW_NAME))
-                    {
-                        wasCreated = true;
-                    }
-
-                    if (reason.HasFlag(Win32USN.USNReason.USN_REASON_FILE_DELETE) || reason.HasFlag(Win32USN.USNReason.USN_REASON_RENAME_OLD_NAME))
-                    {
-                        if (!wasCreated)
-                        {
-                            FlushRecords(tempRecords, result);
-                        }
-
-                        tempRecords.Clear();
-                        wasCreated = false;
-                    }
-                }
-
-                FlushRecords(tempRecords, result);
-            }
-
-            return result;
-        }
-
-        private static void FlushRecords(List<Record> tempRecords, List<Record> resultRecords)
-        {
-            const Win32USN.USNReason DirectoryInclusionFlags = Win32USN.USNReason.USN_REASON_ANY 
-                & ~(Win32USN.USNReason.USN_REASON_INDEXABLE_CHANGE | Win32USN.USNReason.USN_REASON_COMPRESSION_CHANGE | 
-                    Win32USN.USNReason.USN_REASON_ENCRYPTION_CHANGE | Win32USN.USNReason.USN_REASON_EA_CHANGE | 
-                    Win32USN.USNReason.USN_REASON_REPARSE_POINT_CHANGE | Win32USN.USNReason.USN_REASON_CLOSE);
-            const Win32USN.USNReason FileInclusionFlags = DirectoryInclusionFlags | Win32USN.USNReason.USN_REASON_REPARSE_POINT_CHANGE;
-
-            foreach (var rec in tempRecords)
-            {
-<<<<<<< HEAD
-                // Ignore entries below \$Extend\. A clean implementation would now 
-                // parse the MFT and look up the actual entry. But for for now, we check against
-                // the well-known file names.
-                if (!string.IsNullOrEmpty(rec.FullPath))
-                {
-                    resultRecords.Add(rec);
-                }
-                else if (!(rec.FileName.Length == 24
-                           && rec.UsnRecord.FileReferenceNumber.ToString("X16") == rec.FileName.Substring(0, 16)
-                    || rec.FileName.Equals("$TxfLog")
-                    || rec.FileName.Equals("$TxfLog.blf")))
-=======
-                if ((rec.UsnRecord.FileAttributes.HasFlag(Win32USN.FileAttributes.Directory)
-                    && rec.UsnRecord.Reason.HasFlag(DirectoryInclusionFlags))
-                    || (!rec.UsnRecord.FileAttributes.HasFlag(Win32USN.FileAttributes.Directory)
-                    && rec.UsnRecord.Reason.HasFlag(FileInclusionFlags)))
->>>>>>> b6752bea
-                {
-                    // Ignore entries below \$Extend\. A clean implementation would now 
-                    // parse the MFT and look up the actual entry. But for for now, we check against
-                    // the well-known file names.
-                    if (!string.IsNullOrEmpty(rec.FullPath))
-                    {
-                        resultRecords.Add(rec);
-                    }
-                    else if (!(rec.FileName.Length == 24
-                               && rec.UsnRecord.FileReferenceNumber.ToString("X16") == rec.FileName.Substring(0, 16)
-                        || rec.FileName.Equals("$TxfLog")
-                        || rec.FileName.Equals("$TxfLog.blf")))
-                    {
-                        throw new UsnJournalSoftFailureException(Strings.USNHelper.PathResolveError);
-                    }
-                }
-            }
-
-            tempRecords.Clear();
-        }
-
-        private static ChangeReason MapChangeReason(Win32USN.USNReason reason)
-        {
-            if (reason.HasFlag(Win32USN.USNReason.USN_REASON_FILE_CREATE))
-                return ChangeReason.Created;
-
-            if (reason.HasFlag(Win32USN.USNReason.USN_REASON_FILE_DELETE))
-                return ChangeReason.Deleted;
-
-            if (reason.HasFlag(Win32USN.USNReason.USN_REASON_RENAME_OLD_NAME))
-                return ChangeReason.RenamedFrom;
-
-            if (reason.HasFlag(Win32USN.USNReason.USN_REASON_RENAME_NEW_NAME))
-                return ChangeReason.RenamedTo;
-
-            return ChangeReason.Modified;
-        }
-
-        #region IDisposable Members
-
-        /// <summary>
-        /// Cleans up any resources held, including the volume handle
-        /// </summary>
-        public void Dispose()
-        {
-            if (m_volumeHandle != null)
-            {
-                m_volumeHandle.Dispose();
-                m_volumeHandle = null;
-            }
-        }
-
-        #endregion
-
-        private class SortedRecords
-        {
-            private bool m_isSorted;
-            private readonly List<Record> m_records;
-
-            public SortedRecords(List<Record> recs = null)
-            {
-                m_records = recs ?? new List<Record>();
-                m_isSorted = false;
-            }
-
-            public void Add(Record rec)
-            {
-                m_records.Add(rec);
-                m_isSorted = false;
-            }
-
-            private void Sort()
-            {
-                if (!m_isSorted)
-                {
-                    m_records.Sort((lhs, rhs) => lhs.UsnRecord.Usn.CompareTo(rhs.UsnRecord.Usn));
-                    m_isSorted = true;
-                }
-            }
-
-            public Record GetParentOf(Record usnRecord)
-            {
-                Sort();
-
-                // perform binary search
-                int index = m_records.BinarySearch(usnRecord, 
-                    Comparer<Record>.Create(
-                        (left, right) =>
-                        {
-                            if (left == null && right == null)
-                                return 0;
-                            if (left == null)
-                                return -1;
-                            if (right == null)
-                                return 1;
-                            return left.UsnRecord.Usn.CompareTo(right.UsnRecord.Usn);
-                        }));
-
-                if (index >= 0)
-                {
-                    if (usnRecord.UsnRecord.Usn == 0)
-                        return m_records[index];
-
-                    throw new ArgumentException(nameof(usnRecord)); // exact match not possible unless dummy USN
-                }
-
-                // obtain (MSDN) "the index of the next element that is larger than item"
-                index = ~index;
-
-                if (index > 0)
-                    return m_records[index - 1]; // return next smaller record
-
-                if (index < m_records.Count && !m_records[index].UsnRecord.Reason
-                        .HasFlag(Win32USN.USNReason.USN_REASON_RENAME_NEW_NAME))
-                    return m_records[index]; // return next larger record, unless it's a filename change
-
-                if (index == m_records.Count)
-                    return null; //TODO: possibly use other means to find record
-
-                return null;
-            }
-        }
-
-        private class Record
-        {
-            public Record(Win32USN.USN_RECORD_V2 record, string fileName)
-            {
-                UsnRecord = record;
-                FileName = fileName;
-                FullPath = null;
-            }
-
-            public Win32USN.USN_RECORD_V2 UsnRecord { get; }
-
-            public string FileName { get; }
-
-            public string FullPath { get; set; }
-        }
-    }
-
-    [Serializable]
-    public class UsnJournalSoftFailureException : Exception
-    {
-        public UsnJournalSoftFailureException()
-        {
-        }
-
-        public UsnJournalSoftFailureException(string message) : base(message)
-        {
-        }
-
-        public UsnJournalSoftFailureException(string message, Exception innerException) : base(message, innerException)
-        {
-        }
-
-        protected UsnJournalSoftFailureException(SerializationInfo info, StreamingContext context) : base(info, context)
-        {
-        }
-    }
-}
+﻿#region Disclaimer / License
+// Copyright (C) 2015, The Duplicati Team
+// http://www.duplicati.com, info@duplicati.com
+// 
+// This library is free software; you can redistribute it and/or
+// modify it under the terms of the GNU Lesser General Public
+// License as published by the Free Software Foundation; either
+// version 2.1 of the License, or (at your option) any later version.
+// 
+// This library is distributed in the hope that it will be useful,
+// but WITHOUT ANY WARRANTY; without even the implied warranty of
+// MERCHANTABILITY or FITNESS FOR A PARTICULAR PURPOSE.  See the GNU
+// Lesser General Public License for more details.
+// 
+// You should have received a copy of the GNU Lesser General Public
+// License along with this library; if not, write to the Free Software
+// Foundation, Inc., 51 Franklin Street, Fifth Floor, Boston, MA  02110-1301  USA
+// 
+#endregion
+
+using System;
+using System.Collections;
+using System.Collections.Generic;
+using System.ComponentModel;
+using System.Diagnostics;
+using System.Linq;
+using System.Runtime.InteropServices;
+using System.Runtime.Serialization;
+using Duplicati.Library.Common;
+using Duplicati.Library.Common.IO;
+using Microsoft.Win32.SafeHandles;
+
+namespace Duplicati.Library.Snapshots
+{
+    /// <summary>
+    /// Class that encapsulates USN journal access to a single volume
+    /// </summary>
+    public sealed class USNJournal : IDisposable
+    {
+        [Flags]
+        public enum ChangeReason
+        {
+            None = 0,
+            Modified = 1,
+            Created = 2,
+            Deleted = 4,
+            RenamedFrom = 8,
+            RenamedTo = 16,
+            Any = Modified | Created | Deleted | RenamedFrom | RenamedTo
+        }
+
+        [Flags]
+        public enum EntryType
+        {
+            Directory = 1,
+            File = 2,
+            Any = Directory | File
+        }
+
+        /// <summary>
+        /// The volume this USN points to
+        /// </summary>
+        private readonly string m_volume;
+
+        /// <summary>
+        /// The FileNameReferenceNumber for the root folder
+        /// </summary>
+        private readonly ulong m_volumeRootRefNumber;
+
+        /// <summary>
+        /// This is a cache of all the filesystem entries found on the drive
+        /// </summary>
+        private IReadOnlyCollection<Record> m_entryList;
+
+        /// <summary>
+        /// The current USN journal from the device
+        /// </summary>
+        private readonly Win32USN.USN_JOURNAL_DATA_V0 m_journal;
+
+        /// <summary>
+        /// Start USN of current cached m_entryList
+        /// </summary>
+        private long m_startUsn;
+
+        /// <summary>
+        /// The safe filehandle
+        /// </summary>
+        private SafeFileHandle m_volumeHandle;
+
+        /// <summary>
+        /// Constructs a new USN helper instance
+        /// </summary>
+        /// <param name="volumeRoot">The root volume where the USN lookup is performed</param>
+        internal USNJournal(string volumeRoot)
+        {
+            if (Platform.IsClientPosix)
+                throw new Interface.UserInformationException(Strings.USNHelper.LinuxNotSupportedError, "UsnOnLinuxNotSupported");
+
+            m_volume = Util.AppendDirSeparator(volumeRoot);
+
+            try
+            {
+                var device = GetDeviceNameFromPath(m_volume);
+
+                m_volumeHandle = Win32USN.CreateFile(device, Win32USN.FileAccess.GenericRead,
+                    Win32USN.FileShare.ReadWrite, IntPtr.Zero, Win32USN.CreationDisposition.OpenExisting,
+                    Win32USN.FileAttributes.BackupSemantics, IntPtr.Zero);
+
+                if (m_volumeHandle == null || m_volumeHandle.IsInvalid)
+                    throw new Win32Exception(Marshal.GetLastWin32Error());
+
+                Win32USN.ControlWithOutput(m_volumeHandle, Win32USN.FsCtl.QueryUSNJournal, ref m_journal);
+
+                m_volumeRootRefNumber = GetFileRefNumber(volumeRoot);
+            }
+            catch
+            {
+                Dispose();
+                throw;
+            }
+        }
+
+        /// <summary>
+        /// Gets the USN JournalID for the current volume
+        /// </summary>
+        public long JournalId => m_journal.UsnJournalID;
+
+        /// <summary>
+        /// Gets the next USN number for the volume
+        /// </summary>
+        public long NextUsn => m_journal.NextUsn;
+
+        /// <summary>
+        /// Returns a list of files or folders that have changed since the recorded USN
+        /// </summary>
+        /// <param name="sourceFileOrFolder">The file or folder to find entries for</param>
+        /// <param name="startUsn">USN of first entry to consider</param>
+        /// <returns>A list of tuples with changed files and folders and their type</returns>
+        public IEnumerable<Tuple<string, EntryType>> GetChangedFileSystemEntries(string sourceFileOrFolder, long startUsn)
+        {
+            return GetChangedFileSystemEntries(sourceFileOrFolder, startUsn, ChangeReason.Any);
+        }
+
+        /// <summary>
+        /// Returns a list of files or folders that have changed since the recorded USN
+        /// </summary>
+        /// <param name="sourceFileOrFolder">The file or folder to find entries for</param>
+        /// <param name="startUsn">USN of first entry to consider</param>
+        /// <param name="reason">Filter expression for change reason</param>
+        /// <returns>A list of tuples with changed files and folders and their type</returns>
+        public IEnumerable<Tuple<string, EntryType>> GetChangedFileSystemEntries(string sourceFileOrFolder, long startUsn, ChangeReason reason)
+        {
+            var isFolder = sourceFileOrFolder.EndsWith(Util.DirectorySeparatorString, StringComparison.Ordinal);
+
+            foreach (var r in GetRecords(startUsn))
+            {
+                if (r.UsnRecord.Usn >= startUsn
+                    && (reason == ChangeReason.Any || (MapChangeReason(r.UsnRecord.Reason) & reason) != 0)
+                    && (r.FullPath.Equals(sourceFileOrFolder, Utility.Utility.ClientFilenameStringComparison)
+                        || isFolder && Utility.Utility.IsPathBelowFolder(r.FullPath, sourceFileOrFolder)))
+                {
+                    yield return Tuple.Create(r.FullPath,
+                        r.UsnRecord.FileAttributes.HasFlag(Win32USN.FileAttributes.Directory)
+                            ? EntryType.Directory
+                            : EntryType.File);
+                }
+            }
+        }
+
+        public static string GetVolumeRootFromPath(string path)
+        {
+            if (path == null)
+                throw new Exception(Strings.USNHelper.UnexpectedPathFormat);
+
+            return SystemIO.IO_WIN.GetPathRoot(path);
+        }
+
+        public static string GetDeviceNameFromPath(string path)
+        {
+            return @"\\.\" + GetVolumeRootFromPath(path).TrimEnd('\\');
+        }
+
+        /// <summary>
+        /// Internal method to initially create and then access the cached version of the file entry list
+        /// <param name="startUsn">USN of first entry to consider</param>
+        /// </summary>       
+        private IEnumerable<Record> GetRecords(long startUsn)
+        {
+            if (m_entryList == null || m_startUsn != startUsn)
+            {
+                m_startUsn = startUsn;
+                m_entryList = ResolveFullPaths(GetRawRecords(startUsn));
+            }
+
+            return m_entryList;
+        }
+
+        /// <summary>
+        /// Get NTFS file reference number (FRN) from path
+        /// </summary>
+        /// <param name="filePath">Input path</param>
+        /// <returns>NTFS file reference number</returns>
+        private static ulong GetFileRefNumber(string filePath)
+        {
+            Win32USN.BY_HANDLE_FILE_INFORMATION fileInfo;
+            using (var driveHandle = Win32USN.CreateFile(filePath, Win32USN.FileAccess.GenericRead,
+                Win32USN.FileShare.ReadWrite, IntPtr.Zero, Win32USN.CreationDisposition.OpenExisting,
+                Win32USN.FileAttributes.BackupSemantics, IntPtr.Zero))
+            {
+                if (!Win32USN.GetFileInformationByHandle(driveHandle, out fileInfo))
+                    throw new Win32Exception(Marshal.GetLastWin32Error());
+            }
+
+            return ((ulong)fileInfo.FileIndexHigh << 32) | fileInfo.FileIndexLow;
+        }
+
+
+        /// <summary>
+        /// Extract USN_RECORD_V2 from buffer
+        /// </summary>
+        /// <param name="bufferPointer"></param>
+        /// <param name="offset"></param>
+        /// <param name="fileName">Entry filename</param>
+        /// <returns></returns>
+        private static Win32USN.USN_RECORD_V2 GetBufferedEntry(IntPtr bufferPointer, long offset, out string fileName)
+        {
+            var entryPointer = new IntPtr(bufferPointer.ToInt64() + offset);
+            var nativeEntry = (Win32USN.USN_RECORD_V2)Marshal.PtrToStructure(entryPointer, typeof(Win32USN.USN_RECORD_V2));
+
+            //TODO: add support for V3 records
+            if (nativeEntry.MajorVersion != 2)
+                throw new Exception(Strings.USNHelper.UnsupportedUsnVersion);
+
+            var filenamePointer = new IntPtr(bufferPointer.ToInt64() + offset + nativeEntry.FileNameOffset);
+            fileName = Marshal.PtrToStringUni(filenamePointer, nativeEntry.FileNameLength / sizeof(char));
+            return nativeEntry;
+        }
+
+        /// <summary>
+        /// Explicit implementation of the EnumerateRecords method,
+        /// as it currently crashes the Mono compiler ....
+        /// </summary>
+        private class RecordEnumerator : IEnumerable<Record>
+        {
+            private sealed class RecordEnumeratorImpl : IEnumerator<Record>
+            {
+                private readonly IReadOnlyCollection<byte> m_entryData;
+                private readonly IntPtr m_bufferPointer;
+                private readonly GCHandle m_bufferHandle;
+                private long m_offset;
+
+                public RecordEnumeratorImpl(IReadOnlyCollection<byte> entryData)
+                {
+                    m_entryData = entryData;
+                    m_bufferHandle = GCHandle.Alloc(entryData, GCHandleType.Pinned);
+                    m_bufferPointer = m_bufferHandle.AddrOfPinnedObject();
+                    Reset();
+                }
+
+                public Record Current { get; private set; }
+
+                object IEnumerator.Current => this.Current;
+
+                public void Dispose()
+                {
+                    m_bufferHandle.Free();
+                }
+
+                public bool MoveNext()
+                {
+                    if (m_entryData.Count <= sizeof(long))
+                        return false;
+
+                    if (m_offset >= m_entryData.Count)
+                        return false;
+                    
+                    var entry = GetBufferedEntry(m_bufferPointer, m_offset, out var fileName);
+                    Current = new Record(entry, fileName);
+                    m_offset += entry.RecordLength;
+
+                    return true;
+                }
+
+                public void Reset()
+                {
+                    m_offset = sizeof(long);
+                }
+            }
+
+            private readonly IReadOnlyCollection<byte> m_entryData;
+
+            public RecordEnumerator(IReadOnlyCollection<byte> entryData)
+            {
+                m_entryData = entryData;
+            }
+
+            public IEnumerator<Record> GetEnumerator()
+            {
+                return new RecordEnumeratorImpl(m_entryData);
+            }
+
+            IEnumerator IEnumerable.GetEnumerator()
+            {
+                return this.GetEnumerator();
+            }
+        }
+
+        /// <summary>
+        /// Enumerates all USN records in a raw data block
+        /// </summary>
+        /// <param name="entryData">Data block</param>
+        /// <returns>Entries</returns>
+        private static IEnumerable<Record> EnumerateRecords(IReadOnlyCollection<byte> entryData)
+        {
+            return new RecordEnumerator(entryData);
+        }
+
+        /// <summary>
+        /// Returns collection of USN records, starting at startUSN
+        /// </summary>
+        /// <param name="startUsn">The USN number to start the list from, set to zero to get all</param>
+        /// <returns>A list of files and folders changed since the USN</returns>
+        private ICollection<Record> GetRawRecords(long startUsn)
+        {
+            var records = new List<Record>();
+
+            var readData = new Win32USN.READ_USN_JOURNAL_DATA_V0
+            {
+                StartUsn = Math.Max(startUsn, m_journal.LowestValidUsn),
+                ReasonMask = Win32USN.USNReason.USN_REASON_BASIC_INFO_CHANGE |
+                             Win32USN.USNReason.USN_REASON_DATA_EXTEND |
+                             Win32USN.USNReason.USN_REASON_DATA_OVERWRITE |
+                             Win32USN.USNReason.USN_REASON_DATA_TRUNCATION |
+                             Win32USN.USNReason.USN_REASON_EA_CHANGE |
+                             Win32USN.USNReason.USN_REASON_FILE_CREATE |
+                             Win32USN.USNReason.USN_REASON_FILE_DELETE |
+                             Win32USN.USNReason.USN_REASON_HARD_LINK_CHANGE |
+                             Win32USN.USNReason.USN_REASON_NAMED_DATA_EXTEND |
+                             Win32USN.USNReason.USN_REASON_NAMED_DATA_OVERWRITE |
+                             Win32USN.USNReason.USN_REASON_NAMED_DATA_TRUNCATION |
+                             Win32USN.USNReason.USN_REASON_RENAME_NEW_NAME |
+                             Win32USN.USNReason.USN_REASON_RENAME_OLD_NAME |
+                             Win32USN.USNReason.USN_REASON_REPARSE_POINT_CHANGE |
+                             Win32USN.USNReason.USN_REASON_SECURITY_CHANGE |
+                             Win32USN.USNReason.USN_REASON_STREAM_CHANGE,
+                ReturnOnlyOnClose = 0,
+                Timeout = 0,
+                BytesToWaitFor = 0,
+                UsnJournalID = m_journal.UsnJournalID
+            };
+
+            var bufferSize = 4096; // larger buffer returns more record, but prevents user from cancelling operation for a longer time
+            while (readData.StartUsn < m_journal.NextUsn)
+            {
+                if (!Win32USN.ControlWithInput(m_volumeHandle, Win32USN.FsCtl.ReadUSNJournal,
+                    ref readData, bufferSize, out var entryData))
+                {
+                    var e = Marshal.GetLastWin32Error();
+                    if (e == Win32USN.ERROR_HANDLE_EOF || e == Win32USN.ERROR_SUCCESS)
+                        break;
+
+                    if (e == Win32USN.ERROR_INSUFFICIENT_BUFFER)
+                    {
+                        bufferSize *= 2;
+                        continue;
+                    }
+
+                    if (e == Win32USN.ERROR_JOURNAL_ENTRY_DELETED)
+                        throw new UsnJournalSoftFailureException(Strings.USNHelper.JournalEntriesDeleted, new Win32Exception(e));
+
+                    throw new Win32Exception(e);
+                }
+
+                records.AddRange(EnumerateRecords(entryData).TakeWhile(rec => rec.UsnRecord.Usn >= startUsn && rec.UsnRecord.Usn < m_journal.NextUsn));
+                readData.StartUsn = Marshal.ReadInt64(entryData, 0);
+            }
+
+            return records;
+        }
+
+        /// <summary>
+        /// Retrieves a USN_RECORD_V2 by file reference number (FRN, not USN!)
+        /// </summary>
+        /// <param name="frn">File reference number</param>
+        /// <returns>Returned entry if successful; null otherwise</returns>
+        private Record GetRecordByFileRef(ulong frn)
+        {
+            var enumData = new Win32USN.MFT_ENUM_DATA
+            {
+                StartFileReferenceNumber = frn,
+                LowUsn = 0,
+                HighUsn = m_journal.NextUsn
+            };
+
+            var bufferSize = 512;
+            byte[] entryData;
+            while (!Win32USN.ControlWithInput(m_volumeHandle, Win32USN.FsCtl.EnumUSNData,
+                ref enumData, bufferSize, out entryData))
+            {
+                var e = Marshal.GetLastWin32Error();
+                if (e != Win32USN.ERROR_INSUFFICIENT_BUFFER) 
+                    return null;
+
+                // retry, increasing buffer size
+                bufferSize *= 2;
+            }
+
+            // not really a foreach: we only check the first record
+            foreach (var rec in EnumerateRecords(entryData))
+            {
+                if (rec.UsnRecord.FileReferenceNumber == frn)
+                    return rec;
+                break;
+            }
+
+            return null;
+        }
+
+        /// <summary>
+        /// Calculates the full path of each entry in the USN table
+        /// </summary>
+        /// <param name="records">The list of records with local names</param>
+        /// <returns>A list of USN entries with full path</returns>
+        private List<Record> ResolveFullPaths(ICollection<Record> records)
+        {
+            // initialize file ref-nr (FRN) to path/parent-FRN look-up table
+            var cache = new Dictionary<ulong, SortedRecords>();
+            foreach (var rec in records)
+            {
+                if (rec.UsnRecord.FileAttributes.HasFlag(Win32USN.FileAttributes.Directory))
+                {
+                    if (!cache.TryGetValue(rec.UsnRecord.FileReferenceNumber, out var e))
+                    {
+                        e = new SortedRecords();
+                        cache.Add(rec.UsnRecord.FileReferenceNumber, e);
+                    }
+
+                    e.Add(rec);
+                }
+            }
+
+            // List of unresolved USN records, with FileReferenceNumber as a key            
+            Dictionary<ulong, List<Record>> recordsByFileRefNumber = new Dictionary<ulong, List<Record>>();
+
+            // iterate through USN records
+            var result = new List<Record>();
+            foreach (var rec in records)
+            {
+                // Add entry to list of unresolved entries, and try to resolve them at the end of the scan
+                if (!recordsByFileRefNumber.TryGetValue(rec.UsnRecord.FileReferenceNumber, out List<Record> fileRefHistory))
+                {
+                    fileRefHistory = new List<Record>();
+                    recordsByFileRefNumber.Add(rec.UsnRecord.FileReferenceNumber, fileRefHistory);
+                }
+                fileRefHistory.Add(rec);
+
+                var pathList = new LinkedList<Record>();
+                pathList.AddFirst(rec);
+
+                // walk back up the chain as far as we can go
+                var cur = rec;
+                while (true)
+                {
+                    var parentRefNr = cur.UsnRecord.ParentFileReferenceNumber;
+                    if (parentRefNr == m_volumeRootRefNumber)
+                        break; // done
+
+                    if (!cache.TryGetValue(parentRefNr, out var parents))
+                    {
+                        // parent FRN not found in look-up table, fetch it from change journal
+                        var parentRecord = GetRecordByFileRef(parentRefNr);
+
+                        if (parentRecord == null)
+                        {
+                            pathList.Clear();
+                            break;
+                        }
+                        else
+                        {
+                            parents = new SortedRecords(new List<Record> { parentRecord });
+                            cache.Add(parentRefNr, parents);
+                        }
+                    }
+
+                    // take parent entry having next smaller USN
+                    var parent = parents.GetParentOf(cur);
+                    if (parent == null)
+                        throw new UsnJournalSoftFailureException(Strings.USNHelper.PathResolveError);
+
+                    pathList.AddFirst(parent);
+
+                    cur = parent;
+                }
+
+                if (pathList.Count > 0)
+                {
+                    // generate full path
+                    Debug.Assert(m_volume != null, nameof(m_volume) + " != null");
+                    var path = m_volume;
+                    foreach (var r in pathList)
+                    {
+                        path = SystemIO.IO_WIN.PathCombine(path, r.FileName);
+                    }
+
+                    if (rec.UsnRecord.FileAttributes.HasFlag(Win32USN.FileAttributes.Directory))
+                    {
+                        path = Util.AppendDirSeparator(path);
+                    }
+
+                    // set resolved path
+                    rec.FullPath = path;
+                }
+            }
+
+            // parse all records
+            foreach (var entry in recordsByFileRefNumber)
+            {
+                bool wasCreated = false;
+                var tempRecords = new List<Record>();
+
+                foreach (var rec in entry.Value)
+                {
+                    // add entry to intermediate result set
+                    tempRecords.Add(rec);
+
+                    var reason = rec.UsnRecord.Reason;
+
+                    if (reason.HasFlag(Win32USN.USNReason.USN_REASON_FILE_CREATE) || reason.HasFlag(Win32USN.USNReason.USN_REASON_RENAME_NEW_NAME))
+                    {
+                        wasCreated = true;
+                    }
+
+                    if (reason.HasFlag(Win32USN.USNReason.USN_REASON_FILE_DELETE) || reason.HasFlag(Win32USN.USNReason.USN_REASON_RENAME_OLD_NAME))
+                    {
+                        if (!wasCreated)
+                        {
+                            FlushRecords(tempRecords, result);
+                        }
+
+                        tempRecords.Clear();
+                        wasCreated = false;
+                    }
+                }
+
+                FlushRecords(tempRecords, result);
+            }
+
+            return result;
+        }
+
+        private static void FlushRecords(List<Record> tempRecords, List<Record> resultRecords)
+        {
+            const Win32USN.USNReason DirectoryInclusionFlags = Win32USN.USNReason.USN_REASON_ANY 
+                & ~(Win32USN.USNReason.USN_REASON_INDEXABLE_CHANGE | Win32USN.USNReason.USN_REASON_COMPRESSION_CHANGE | 
+                    Win32USN.USNReason.USN_REASON_ENCRYPTION_CHANGE | Win32USN.USNReason.USN_REASON_EA_CHANGE | 
+                    Win32USN.USNReason.USN_REASON_REPARSE_POINT_CHANGE | Win32USN.USNReason.USN_REASON_CLOSE);
+            const Win32USN.USNReason FileInclusionFlags = DirectoryInclusionFlags | Win32USN.USNReason.USN_REASON_REPARSE_POINT_CHANGE;
+
+            foreach (var rec in tempRecords)
+            {
+                if ((rec.UsnRecord.FileAttributes.HasFlag(Win32USN.FileAttributes.Directory)
+                    && rec.UsnRecord.Reason.HasFlag(DirectoryInclusionFlags))
+                    || (!rec.UsnRecord.FileAttributes.HasFlag(Win32USN.FileAttributes.Directory)
+                    && rec.UsnRecord.Reason.HasFlag(FileInclusionFlags)))
+                {
+                    // Ignore entries below \$Extend\. A clean implementation would now 
+                    // parse the MFT and look up the actual entry. But for for now, we check against
+                    // the well-known file names.
+                    if (!string.IsNullOrEmpty(rec.FullPath))
+                    {
+                        resultRecords.Add(rec);
+                    }
+                    else if (!(rec.FileName.Length == 24
+                               && rec.UsnRecord.FileReferenceNumber.ToString("X16") == rec.FileName.Substring(0, 16)
+                        || rec.FileName.Equals("$TxfLog")
+                        || rec.FileName.Equals("$TxfLog.blf")))
+                    {
+                        throw new UsnJournalSoftFailureException(Strings.USNHelper.PathResolveError);
+                    }
+                }
+            }
+
+            tempRecords.Clear();
+        }
+
+        private static ChangeReason MapChangeReason(Win32USN.USNReason reason)
+        {
+            if (reason.HasFlag(Win32USN.USNReason.USN_REASON_FILE_CREATE))
+                return ChangeReason.Created;
+
+            if (reason.HasFlag(Win32USN.USNReason.USN_REASON_FILE_DELETE))
+                return ChangeReason.Deleted;
+
+            if (reason.HasFlag(Win32USN.USNReason.USN_REASON_RENAME_OLD_NAME))
+                return ChangeReason.RenamedFrom;
+
+            if (reason.HasFlag(Win32USN.USNReason.USN_REASON_RENAME_NEW_NAME))
+                return ChangeReason.RenamedTo;
+
+            return ChangeReason.Modified;
+        }
+
+        #region IDisposable Members
+
+        /// <summary>
+        /// Cleans up any resources held, including the volume handle
+        /// </summary>
+        public void Dispose()
+        {
+            if (m_volumeHandle != null)
+            {
+                m_volumeHandle.Dispose();
+                m_volumeHandle = null;
+            }
+        }
+
+        #endregion
+
+        private class SortedRecords
+        {
+            private bool m_isSorted;
+            private readonly List<Record> m_records;
+
+            public SortedRecords(List<Record> recs = null)
+            {
+                m_records = recs ?? new List<Record>();
+                m_isSorted = false;
+            }
+
+            public void Add(Record rec)
+            {
+                m_records.Add(rec);
+                m_isSorted = false;
+            }
+
+            private void Sort()
+            {
+                if (!m_isSorted)
+                {
+                    m_records.Sort((lhs, rhs) => lhs.UsnRecord.Usn.CompareTo(rhs.UsnRecord.Usn));
+                    m_isSorted = true;
+                }
+            }
+
+            public Record GetParentOf(Record usnRecord)
+            {
+                Sort();
+
+                // perform binary search
+                int index = m_records.BinarySearch(usnRecord, 
+                    Comparer<Record>.Create(
+                        (left, right) =>
+                        {
+                            if (left == null && right == null)
+                                return 0;
+                            if (left == null)
+                                return -1;
+                            if (right == null)
+                                return 1;
+                            return left.UsnRecord.Usn.CompareTo(right.UsnRecord.Usn);
+                        }));
+
+                if (index >= 0)
+                {
+                    if (usnRecord.UsnRecord.Usn == 0)
+                        return m_records[index];
+
+                    throw new ArgumentException(nameof(usnRecord)); // exact match not possible unless dummy USN
+                }
+
+                // obtain (MSDN) "the index of the next element that is larger than item"
+                index = ~index;
+
+                if (index > 0)
+                    return m_records[index - 1]; // return next smaller record
+
+                if (index < m_records.Count && !m_records[index].UsnRecord.Reason
+                        .HasFlag(Win32USN.USNReason.USN_REASON_RENAME_NEW_NAME))
+                    return m_records[index]; // return next larger record, unless it's a filename change
+
+                if (index == m_records.Count)
+                    return null; //TODO: possibly use other means to find record
+
+                return null;
+            }
+        }
+
+        private class Record
+        {
+            public Record(Win32USN.USN_RECORD_V2 record, string fileName)
+            {
+                UsnRecord = record;
+                FileName = fileName;
+                FullPath = null;
+            }
+
+            public Win32USN.USN_RECORD_V2 UsnRecord { get; }
+
+            public string FileName { get; }
+
+            public string FullPath { get; set; }
+        }
+    }
+
+    [Serializable]
+    public class UsnJournalSoftFailureException : Exception
+    {
+        public UsnJournalSoftFailureException()
+        {
+        }
+
+        public UsnJournalSoftFailureException(string message) : base(message)
+        {
+        }
+
+        public UsnJournalSoftFailureException(string message, Exception innerException) : base(message, innerException)
+        {
+        }
+
+        protected UsnJournalSoftFailureException(SerializationInfo info, StreamingContext context) : base(info, context)
+        {
+        }
+    }
+}